--- conflicted
+++ resolved
@@ -56,9 +56,6 @@
   explore2Dashboard?: boolean;
   persistNotifications?: boolean;
   commandPalette?: boolean;
-<<<<<<< HEAD
+  savedItems?: boolean;
   coremodelValidation?: boolean;
-=======
-  savedItems?: boolean;
->>>>>>> 430b9ae5
 }
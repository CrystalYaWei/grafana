{
  "name": "@grafana/toolkit",
<<<<<<< HEAD
  "version": "6.4.0-alpha.8",
=======
  "version": "6.4.0-alpha.12",
>>>>>>> ca628832
  "description": "Grafana Toolkit",
  "keywords": [
    "grafana",
    "cli",
    "plugins"
  ],
  "bin": {
    "grafana-toolkit": "./bin/grafana-toolkit.js"
  },
  "scripts": {
    "tslint": "tslint -c tslint.json --project tsconfig.json",
    "typecheck": "tsc --noEmit",
    "precommit": "npm run tslint & npm run typecheck",
    "clean": "rimraf ./dist ./compiled",
    "build": "grafana-toolkit toolkit:build"
  },
  "author": "Grafana Labs",
  "license": "Apache-2.0",
  "dependencies": {
    "@babel/core": "7.4.5",
    "@babel/preset-env": "7.4.5",
    "@types/execa": "^0.9.0",
    "@types/inquirer": "^6.0.3",
    "@types/jest": "24.0.13",
    "@types/jest-cli": "^23.6.0",
    "@types/node": "^12.0.4",
    "@types/react-dev-utils": "^9.0.1",
    "@types/semver": "^6.0.0",
    "@types/tmp": "^0.1.0",
    "@types/webpack": "4.4.34",
    "axios": "0.19.0",
    "babel-loader": "8.0.6",
    "babel-plugin-angularjs-annotate": "0.10.0",
    "chalk": "^2.4.2",
    "commander": "^2.20.0",
    "concurrently": "4.1.0",
    "copy-webpack-plugin": "5.0.3",
    "css-loader": "^3.0.0",
    "execa": "^1.0.0",
    "file-loader": "^4.0.0",
    "glob": "^7.1.4",
    "html-loader": "0.5.5",
    "inquirer": "^6.3.1",
    "jest": "24.8.0",
    "jest-cli": "^24.8.0",
    "jest-coverage-badges": "^1.1.2",
    "lodash": "4.17.14",
    "mini-css-extract-plugin": "^0.7.0",
    "node-sass": "^4.12.0",
    "optimize-css-assets-webpack-plugin": "^5.0.3",
    "ora": "^3.4.0",
    "postcss-flexbugs-fixes": "4.1.0",
    "postcss-loader": "3.0.0",
    "postcss-preset-env": "6.6.0",
    "prettier": "^1.18.2",
    "react-dev-utils": "^9.0.1",
    "replace-in-file": "^4.1.0",
    "replace-in-file-webpack-plugin": "^1.0.6",
    "sass-loader": "7.1.0",
    "semver": "^6.1.1",
    "simple-git": "^1.112.0",
    "style-loader": "^0.23.1",
    "terser-webpack-plugin": "^1.3.0",
    "ts-jest": "24.0.2",
    "ts-loader": "6.0.4",
    "ts-node": "^8.2.0",
    "tslib": "1.10.0",
    "tslint": "5.14.0",
    "tslint-config-prettier": "^1.18.0",
    "typescript": "3.5.1",
    "url-loader": "^2.0.1",
    "webpack": "4.35.0"
  },
  "devDependencies": {
    "@types/glob": "^7.1.1",
    "@types/prettier": "^1.16.4"
  }
}<|MERGE_RESOLUTION|>--- conflicted
+++ resolved
@@ -1,10 +1,6 @@
 {
   "name": "@grafana/toolkit",
-<<<<<<< HEAD
-  "version": "6.4.0-alpha.8",
-=======
   "version": "6.4.0-alpha.12",
->>>>>>> ca628832
   "description": "Grafana Toolkit",
   "keywords": [
     "grafana",

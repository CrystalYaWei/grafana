--- conflicted
+++ resolved
@@ -20,11 +20,7 @@
 // ChannelHandlerProvider -- this should be implemented by any core feature
 type ChannelHandlerProvider interface {
 	// This is called fast and often -- it must be synchronized.
-<<<<<<< HEAD
-	GetHandlerForPath(path string, publisher ChannelPublisher) (ChannelHandler, error)
-=======
 	GetHandlerForPath(path string) (ChannelHandler, error)
->>>>>>> a741d573
 }
 
 // DashboardActivityChannel is a service to advertise dashboard activity

--- conflicted
+++ resolved
@@ -334,96 +334,6 @@
 	return fmt.Sprintf("%s://%s:%s%s/%s&render=1", protocol, rs.domain, rs.Cfg.HTTPPort, subPath, path)
 }
 
-<<<<<<< HEAD
-func (rs *RenderingService) CreateRenderingSession(ctx context.Context, opts AuthOpts, sessionOpts SessionOpts) (Session, error) {
-	renderKey, err := generateAndSetRenderKey(rs.RemoteCacheService, ctx, opts, sessionOpts.Expiry)
-	if err != nil {
-		return nil, err
-	}
-
-	fmt.Println("created rendering session " + renderKey)
-	return &longLivedRenderKeyProvider{
-		log:         rs.log,
-		renderKey:   renderKey,
-		cache:       rs.RemoteCacheService,
-		authOpts:    opts,
-		sessionOpts: sessionOpts,
-	}, nil
-}
-
-func setRenderKey(cache *remotecache.RemoteCache, ctx context.Context, opts AuthOpts, renderKey string, expiry time.Duration) error {
-	err := cache.Set(ctx, fmt.Sprintf(renderKeyPrefix, renderKey), &RenderUser{
-		OrgID:   opts.OrgID,
-		UserID:  opts.UserID,
-		OrgRole: string(opts.OrgRole),
-	}, expiry)
-	return err
-}
-
-func generateAndSetRenderKey(cache *remotecache.RemoteCache, ctx context.Context, opts AuthOpts, expiry time.Duration) (string, error) {
-	key, err := util.GetRandomString(32)
-	if err != nil {
-		return "", err
-	}
-
-	err = setRenderKey(cache, ctx, opts, key, expiry)
-	if err != nil {
-		return "", err
-	}
-
-	return key, err
-}
-
-func deleteRenderKey(cache *remotecache.RemoteCache, log log.Logger, ctx context.Context, renderKey string) {
-	err := cache.Delete(ctx, fmt.Sprintf(renderKeyPrefix, renderKey))
-	if err != nil {
-		log.Error("Failed to delete render key", "error", err)
-	}
-}
-
-type perRequestRenderKeyProvider struct {
-	cache     *remotecache.RemoteCache
-	log       log.Logger
-	keyExpiry time.Duration
-}
-
-func (r *perRequestRenderKeyProvider) get(ctx context.Context, opts AuthOpts) (string, error) {
-	return generateAndSetRenderKey(r.cache, ctx, opts, r.keyExpiry)
-}
-
-func (r *perRequestRenderKeyProvider) afterRequest(ctx context.Context, opts AuthOpts, renderKey string) {
-	deleteRenderKey(r.cache, r.log, ctx, renderKey)
-}
-
-type longLivedRenderKeyProvider struct {
-	cache       *remotecache.RemoteCache
-	log         log.Logger
-	renderKey   string
-	authOpts    AuthOpts
-	sessionOpts SessionOpts
-}
-
-func (r *longLivedRenderKeyProvider) get(ctx context.Context, opts AuthOpts) (string, error) {
-	fmt.Println("returning session key " + r.renderKey)
-
-	if r.sessionOpts.RefreshExpiryOnEachRequest {
-		err := setRenderKey(r.cache, ctx, opts, r.renderKey, r.sessionOpts.Expiry)
-		if err != nil {
-			r.log.Error("Failed to refresh render key", "error", err, "renderKey", r.renderKey)
-		}
-	}
-	return r.renderKey, nil
-}
-
-func (r *longLivedRenderKeyProvider) afterRequest(ctx context.Context, opts AuthOpts, renderKey string) {
-}
-
-func (r *longLivedRenderKeyProvider) Dispose(ctx context.Context) {
-	deleteRenderKey(r.cache, r.log, ctx, r.renderKey)
-}
-
-=======
->>>>>>> 6533eb92
 func isoTimeOffsetToPosixTz(isoOffset string) string {
 	// invert offset
 	if strings.HasPrefix(isoOffset, "UTC+") {

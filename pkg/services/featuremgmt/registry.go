// To change feature flags, edit:
//  pkg/services/featuremgmt/registry.go
// Then run tests in:
//  pkg/services/featuremgmt/toggles_gen_test.go

package featuremgmt

var (
	// Register each toggle here
	standardFeatureFlags = []FeatureFlag{
		{
			Name:        "trimDefaults",
			Description: "Use cue schema to remove values that will be applied automatically",
			State:       FeatureStateBeta,
		},
		{
			Name:        "envelopeEncryption",
			Description: "encrypt secrets",
			State:       FeatureStateBeta,
		},
		{
			Name:        "httpclientprovider_azure_auth",
			Description: "Experimental. Allow datasources to configure Azure authentication directly via JsonData",
			State:       FeatureStateBeta,
		},
		{
			Name:        "serviceAccounts",
			Description: "support service accounts",
			State:       FeatureStateBeta,
		},
		{
			Name:        "database_metrics",
			Description: "Add prometheus metrics for database tables",
			State:       FeatureStateStable,
		},
		{
			Name:        "dashboardPreviews",
			Description: "Create and show thumbnails for dashboard search results",
			State:       FeatureStateAlpha,
		},
		{
			Name:            "dashboardPreviewsAdmin",
			Description:     "Manage the dashboard previews crawler process from the UI",
			State:           FeatureStateAlpha,
			RequiresDevMode: true,
		},
		{
			Name:        "live-config",
			Description: "Save grafana live configuration in SQL tables",
			State:       FeatureStateAlpha,
		},
		{
			Name:        "live-pipeline",
			Description: "enable a generic live processing pipeline",
			State:       FeatureStateAlpha,
		},
		{
			Name:         "live-service-web-worker",
			Description:  "This will use a webworker thread to processes events rather than the main thread",
			State:        FeatureStateAlpha,
			FrontendOnly: true,
		},
		{
			Name:         "queryOverLive",
			Description:  "Use grafana live websocket to execute backend queries",
			State:        FeatureStateAlpha,
			FrontendOnly: true,
		},
		{
			Name:            "panelTitleSearch",
			Description:     "Search for dashboards using panel title",
			State:           FeatureStateAlpha,
			RequiresDevMode: true, // only supported in dev mode right now
		},
		{
			Name:         "tempoSearch",
			Description:  "Enable searching in tempo datasources",
			State:        FeatureStateBeta,
			FrontendOnly: true,
		},
		{
			Name:        "tempoBackendSearch",
			Description: "Use backend for tempo search",
			State:       FeatureStateBeta,
		},
		{
			Name:         "tempoServiceGraph",
			Description:  "show service",
			State:        FeatureStateBeta,
			FrontendOnly: true,
		},
		{
			Name:         "lokiBackendMode",
			Description:  "Loki datasource works as backend datasource",
			State:        FeatureStateAlpha,
			FrontendOnly: true,
		},
		{
			Name:        "accesscontrol",
			Description: "Support robust access control",
			State:       FeatureStateBeta,
		},
		{
			Name:            "accesscontrol-builtins",
			Description:     "Simplify access control builtin roles",
			State:           FeatureStateAlpha,
			RequiresDevMode: true,
		},
		{
			Name:        "prometheus_azure_auth",
			Description: "Experimental. Azure authentication for Prometheus datasource",
			State:       FeatureStateBeta,
		},
		{
			Name:         "influxdbBackendMigration",
			Description:  "Query InfluxDB InfluxQL without the proxy",
			State:        FeatureStateAlpha,
			FrontendOnly: true,
		},
		{
			Name:        "newNavigation",
			Description: "Try the next gen navigation model",
			State:       FeatureStateAlpha,
		},
		{
			Name:            "showFeatureFlagsInUI",
			Description:     "Show feature flags in the settings UI",
			State:           FeatureStateAlpha,
			RequiresDevMode: true,
		},
		{
			Name:        "disable_http_request_histogram",
			Description: "Do not create histograms for http requests",
			State:       FeatureStateAlpha,
		},
		{
			Name:            "validatedQueries",
			Description:     "only execute the query saved in a panel",
			State:           FeatureStateAlpha,
			RequiresDevMode: true,
		},
		{
			Name:            "publicDashboards",
			Description:     "enables public access to dashboards",
			State:           FeatureStateAlpha,
			RequiresDevMode: true,
		},
		{
			Name:        "lokiLive",
			Description: "support websocket streaming for loki (early prototype)",
			State:       FeatureStateAlpha,
		},
		{
			Name:        "swaggerUi",
			Description: "Serves swagger UI",
			State:       FeatureStateBeta,
		},
		{
			Name:        "featureHighlights",
			Description: "Highlight Enterprise features",
			State:       FeatureStateStable,
		},
		{
			Name:        "dashboardComments",
			Description: "Enable dashboard-wide comments",
			State:       FeatureStateAlpha,
		},
		{
			Name:        "annotationComments",
			Description: "Enable annotation comments",
			State:       FeatureStateAlpha,
		},
		{
			Name:        "migrationLocking",
			Description: "Lock database during migrations",
			State:       FeatureStateBeta,
		},
		{
			Name:        "saveDashboardDrawer",
			Description: "Use a drawer to show save dashboard dialog",
			State:       FeatureStateBeta,
		},
		{
			Name:        "storage",
			Description: "Configurable storage for dashboards, datasources, and resources",
			State:       FeatureStateAlpha,
		},
		{
			Name:        "alertProvisioning",
			Description: "Provisioning-friendly routes for alerting",
			State:       FeatureStateAlpha,
		},
		{
			Name:            "export",
			Description:     "Export grafana instance (to git, etc)",
			State:           FeatureStateAlpha,
			RequiresDevMode: true,
		},
		{
			Name:            "storageLocalUpload",
			Description:     "allow uploads to local storage",
			State:           FeatureStateAlpha,
			RequiresDevMode: true,
		},
		{
			Name:            "azureMonitorResourcePickerForMetrics",
			Description:     "New UI for Azure Monitor Metrics Query",
			State:           FeatureStateAlpha,
			RequiresDevMode: true,
			FrontendOnly:    true,
		},
		{
			Name:         "explore2Dashboard",
			Description:  "Experimental Explore to Dashboard workflow",
			State:        FeatureStateBeta,
			FrontendOnly: true,
		},
		{
			Name:         "persistNotifications",
			Description:  "PoC Notifications page",
			State:        FeatureStateAlpha,
			FrontendOnly: true,
		},
		{
			Name:        "commandPalette",
			Description: "Enable command palette",
			State:       FeatureStateAlpha,
		},
		{
<<<<<<< HEAD
			Name:            "coremodelValidation",
			Description:     "Validate objects (e.g. dashboards) against coremodel schemas",
			State:           FeatureStateAlpha,
			RequiresRestart: true,
=======
			Name:        "savedItems",
			Description: "Enable Saved Items in the navbar.",
			State:       FeatureStateAlpha,
>>>>>>> 430b9ae5
		},
	}
)<|MERGE_RESOLUTION|>--- conflicted
+++ resolved
@@ -227,16 +227,15 @@
 			State:       FeatureStateAlpha,
 		},
 		{
-<<<<<<< HEAD
+			Name:        "savedItems",
+			Description: "Enable Saved Items in the navbar.",
+			State:       FeatureStateAlpha,
+		},
+    {
 			Name:            "coremodelValidation",
 			Description:     "Validate objects (e.g. dashboards) against coremodel schemas",
 			State:           FeatureStateAlpha,
 			RequiresRestart: true,
-=======
-			Name:        "savedItems",
-			Description: "Enable Saved Items in the navbar.",
-			State:       FeatureStateAlpha,
->>>>>>> 430b9ae5
-		},
+    },
 	}
 )
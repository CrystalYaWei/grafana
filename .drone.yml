--- conflicted
+++ resolved
@@ -645,3914 +645,6 @@
 kind: secret
 name: dockerconfigjson
 ---
-<<<<<<< HEAD
-=======
-depends_on: []
-kind: pipeline
-name: main-test
-node:
-  type: no-parallel
-platform:
-  arch: amd64
-  os: linux
-services: []
-steps:
-- commands:
-  - echo $DRONE_RUNNER_NAME
-  image: alpine:3.15
-  name: identify-runner
-- commands:
-  - mkdir -p bin
-  - curl -fL -o bin/grabpl https://grafana-downloads.storage.googleapis.com/grafana-build-pipeline/v2.9.41/grabpl
-  - chmod +x bin/grabpl
-  image: byrnedo/alpine-curl:0.1.8
-  name: grabpl
-- commands:
-  - ./bin/grabpl gen-version --build-id ${DRONE_BUILD_NUMBER}
-  depends_on:
-  - grabpl
-  image: grafana/build-container:1.5.4
-  name: gen-version
-- commands:
-  - make gen-go
-  image: grafana/build-container:1.5.4
-  name: wire-install
-- commands:
-  - yarn install --immutable
-  depends_on:
-  - grabpl
-  image: grafana/build-container:1.5.4
-  name: yarn-install
-- commands:
-  - ./bin/grabpl verify-drone
-  depends_on:
-  - grabpl
-  image: byrnedo/alpine-curl:0.1.8
-  name: lint-drone
-- commands:
-  - |-
-    echo -e "unknwon
-    referer
-    errorstring
-    eror
-    iam
-    wan" > words_to_ignore.txt
-  - codespell -I words_to_ignore.txt docs/
-  - rm words_to_ignore.txt
-  image: grafana/build-container:1.5.4
-  name: codespell
-- commands:
-  - ./bin/grabpl shellcheck
-  depends_on:
-  - grabpl
-  image: grafana/build-container:1.5.4
-  name: shellcheck
-- commands:
-  - ./bin/grabpl lint-backend --edition oss
-  depends_on:
-  - wire-install
-  environment:
-    CGO_ENABLED: "1"
-  image: grafana/build-container:1.5.4
-  name: lint-backend
-- commands:
-  - yarn run prettier:check
-  - yarn run lint
-  - yarn run i18n:compile
-  - yarn run typecheck
-  depends_on:
-  - yarn-install
-  environment:
-    TEST_MAX_WORKERS: 50%
-  image: grafana/build-container:1.5.4
-  name: lint-frontend
-- commands:
-  - ./bin/grabpl test-backend --edition oss
-  depends_on:
-  - wire-install
-  image: grafana/build-container:1.5.4
-  name: test-backend
-- commands:
-  - ./bin/grabpl integration-tests --edition oss
-  depends_on:
-  - wire-install
-  image: grafana/build-container:1.5.4
-  name: test-backend-integration
-- commands:
-  - yarn run ci:test-frontend
-  depends_on:
-  - yarn-install
-  environment:
-    TEST_MAX_WORKERS: 50%
-  image: grafana/build-container:1.5.4
-  name: test-frontend
-trigger:
-  branch: main
-  event:
-  - push
-type: docker
-volumes:
-- host:
-    path: /var/run/docker.sock
-  name: docker
----
-depends_on: []
-kind: pipeline
-name: main-build-e2e-publish
-node:
-  type: no-parallel
-platform:
-  arch: amd64
-  os: linux
-services: []
-steps:
-- commands:
-  - echo $DRONE_RUNNER_NAME
-  image: alpine:3.15
-  name: identify-runner
-- commands:
-  - mkdir -p bin
-  - curl -fL -o bin/grabpl https://grafana-downloads.storage.googleapis.com/grafana-build-pipeline/v2.9.41/grabpl
-  - chmod +x bin/grabpl
-  image: byrnedo/alpine-curl:0.1.8
-  name: grabpl
-- commands:
-  - ./bin/grabpl gen-version --build-id ${DRONE_BUILD_NUMBER}
-  depends_on:
-  - grabpl
-  image: grafana/build-container:1.5.4
-  name: gen-version
-- commands:
-  - make gen-go
-  image: grafana/build-container:1.5.4
-  name: wire-install
-- commands:
-  - yarn install --immutable
-  depends_on:
-  - grabpl
-  image: grafana/build-container:1.5.4
-  name: yarn-install
-- commands:
-  - git clone "https://$${GITHUB_TOKEN}@github.com/grafana/grafana-enterprise.git"
-    --depth=1
-  - cd grafana-enterprise
-  - git fetch origin "refs/tags/*:refs/tags/*"
-  - git tag -d $${TEST_TAG} && git push --delete origin $${TEST_TAG} && git tag $${TEST_TAG}
-    && git push origin $${TEST_TAG}
-  - cd -
-  - git fetch origin "refs/tags/*:refs/tags/*"
-  - git remote add downstream https://$${GITHUB_TOKEN}@github.com/grafana/$${DOWNSTREAM_REPO}.git
-  - git tag -d $${TEST_TAG} && git push --delete downstream --quiet $${TEST_TAG} &&
-    git tag $${TEST_TAG} && git push downstream $${TEST_TAG} --quiet
-  environment:
-    DOWNSTREAM_REPO:
-      from_secret: downstream
-    GITHUB_TOKEN:
-      from_secret: github_token
-    TEST_TAG: v0.0.0-test
-  failure: ignore
-  image: grafana/build-container:1.5.4
-  name: trigger-test-release
-  when:
-    paths:
-      include:
-      - .drone.yml
-    repo:
-    - grafana/grafana
-- image: grafana/drone-downstream
-  name: trigger-enterprise-downstream
-  settings:
-    params:
-    - SOURCE_BUILD_NUMBER=${DRONE_COMMIT}
-    - SOURCE_COMMIT=${DRONE_COMMIT}
-    repositories:
-    - grafana/grafana-enterprise@main
-    server: https://drone.grafana.net
-    token:
-      from_secret: drone_token
-- commands:
-  - ./bin/grabpl build-backend --jobs 8 --edition oss --build-id ${DRONE_BUILD_NUMBER}
-  depends_on:
-  - gen-version
-  - wire-install
-  image: grafana/build-container:1.5.4
-  name: build-backend
-- commands:
-  - ./bin/grabpl build-frontend --jobs 8 --edition oss --build-id ${DRONE_BUILD_NUMBER}
-  depends_on:
-  - gen-version
-  - yarn-install
-  environment:
-    NODE_OPTIONS: --max_old_space_size=8192
-  image: grafana/build-container:1.5.4
-  name: build-frontend
-- commands:
-  - ./bin/grabpl build-frontend-packages --jobs 8 --edition oss --build-id ${DRONE_BUILD_NUMBER}
-  depends_on:
-  - gen-version
-  - yarn-install
-  environment:
-    NODE_OPTIONS: --max_old_space_size=8192
-  image: grafana/build-container:1.5.4
-  name: build-frontend-packages
-- commands:
-  - ./bin/grabpl build-plugins --jobs 8 --edition oss --sign --signing-admin
-  depends_on:
-  - gen-version
-  - yarn-install
-  environment:
-    GRAFANA_API_KEY:
-      from_secret: grafana_api_key
-  image: grafana/build-container:1.5.4
-  name: build-plugins
-- commands:
-  - ./bin/linux-amd64/grafana-cli cue validate-schema --grafana-root .
-  depends_on:
-  - build-backend
-  image: grafana/build-container:1.5.4
-  name: validate-scuemata
-- commands:
-  - '# It is required that the generated Typescript be in sync with the input CUE
-    files.'
-  - '# To enforce this, the following command will attempt to generate Typescript
-    from all'
-  - '# appropriate .cue files, then compare with the corresponding (*.gen.ts) file
-    the generated'
-  - '# code would have been written to. It exits 1 if any diffs are found.'
-  - ./bin/linux-amd64/grafana-cli cue gen-ts --grafana-root . --diff
-  depends_on:
-  - validate-scuemata
-  image: grafana/build-container:1.5.4
-  name: ensure-cuetsified
-- commands:
-  - ./bin/grabpl package --jobs 8 --edition oss --build-id ${DRONE_BUILD_NUMBER} --sign
-  depends_on:
-  - build-plugins
-  - build-backend
-  - build-frontend
-  - build-frontend-packages
-  environment:
-    GPG_KEY_PASSWORD:
-      from_secret: gpg_key_password
-    GPG_PRIV_KEY:
-      from_secret: gpg_priv_key
-    GPG_PUB_KEY:
-      from_secret: gpg_pub_key
-    GRAFANA_API_KEY:
-      from_secret: grafana_api_key
-  image: grafana/build-container:1.5.4
-  name: package
-- commands:
-  - ./scripts/grafana-server/start-server
-  depends_on:
-  - build-plugins
-  - build-backend
-  - build-frontend
-  - build-frontend-packages
-  detach: true
-  environment:
-    ARCH: linux-amd64
-    PORT: 3001
-  image: grafana/build-container:1.5.4
-  name: grafana-server
-- commands:
-  - apt-get install -y netcat
-  - ./bin/grabpl e2e-tests --port 3001 --suite dashboards-suite
-  depends_on:
-  - grafana-server
-  environment:
-    HOST: grafana-server
-  image: cypress/included:9.5.1-node16.14.0-slim-chrome99-ff97
-  name: end-to-end-tests-dashboards-suite
-- commands:
-  - apt-get install -y netcat
-  - ./bin/grabpl e2e-tests --port 3001 --suite smoke-tests-suite
-  depends_on:
-  - grafana-server
-  environment:
-    HOST: grafana-server
-  image: cypress/included:9.5.1-node16.14.0-slim-chrome99-ff97
-  name: end-to-end-tests-smoke-tests-suite
-- commands:
-  - apt-get install -y netcat
-  - ./bin/grabpl e2e-tests --port 3001 --suite panels-suite
-  depends_on:
-  - grafana-server
-  environment:
-    HOST: grafana-server
-  image: cypress/included:9.5.1-node16.14.0-slim-chrome99-ff97
-  name: end-to-end-tests-panels-suite
-- commands:
-  - apt-get install -y netcat
-  - ./bin/grabpl e2e-tests --port 3001 --suite various-suite
-  depends_on:
-  - grafana-server
-  environment:
-    HOST: grafana-server
-  image: cypress/included:9.5.1-node16.14.0-slim-chrome99-ff97
-  name: end-to-end-tests-various-suite
-- commands:
-  - apt-get update
-  - apt-get install -yq zip
-  - ls -lah ./e2e
-  - find ./e2e -type f -name "*.mp4"
-  - printenv GCP_GRAFANA_UPLOAD_ARTIFACTS_KEY > /tmp/gcpkey_upload_artifacts.json
-  - gcloud auth activate-service-account --key-file=/tmp/gcpkey_upload_artifacts.json
-  - find ./e2e -type f -name "*spec.ts.mp4" | zip e2e/videos.zip -@
-  - gsutil cp e2e/videos.zip gs://$${E2E_TEST_ARTIFACTS_BUCKET}/${DRONE_BUILD_NUMBER}/artifacts/videos/videos.zip
-  - export E2E_ARTIFACTS_VIDEO_ZIP=https://storage.googleapis.com/$${E2E_TEST_ARTIFACTS_BUCKET}/${DRONE_BUILD_NUMBER}/artifacts/videos/videos.zip
-  - 'echo "E2E Test artifacts uploaded to: $${E2E_ARTIFACTS_VIDEO_ZIP}"'
-  - 'curl -X POST https://api.github.com/repos/${DRONE_REPO}/statuses/${DRONE_COMMIT_SHA}
-    -H "Authorization: token $${GITHUB_TOKEN}" -d "{\"state\":\"success\",\"target_url\":\"$${E2E_ARTIFACTS_VIDEO_ZIP}\",
-    \"description\": \"Click on the details to download e2e recording videos\", \"context\":
-    \"e2e_artifacts\"}"'
-  depends_on:
-  - end-to-end-tests-dashboards-suite
-  - end-to-end-tests-panels-suite
-  - end-to-end-tests-smoke-tests-suite
-  - end-to-end-tests-various-suite
-  environment:
-    E2E_TEST_ARTIFACTS_BUCKET: releng-pipeline-artifacts-dev
-    GCP_GRAFANA_UPLOAD_ARTIFACTS_KEY:
-      from_secret: gcp_upload_artifacts_key
-    GITHUB_TOKEN:
-      from_secret: github_token
-  image: google/cloud-sdk:367.0.0
-  name: e2e-tests-artifacts-upload
-  when:
-    status:
-    - success
-    - failure
-- commands:
-  - yarn storybook:build
-  - ./bin/grabpl verify-storybook
-  depends_on:
-  - build-frontend
-  - build-frontend-packages
-  environment:
-    NODE_OPTIONS: --max_old_space_size=4096
-  image: grafana/build-container:1.5.4
-  name: build-storybook
-- commands:
-  - ./bin/grabpl store-storybook --deployment canary --src-bucket grafana-storybook
-  depends_on:
-  - build-storybook
-  - end-to-end-tests-dashboards-suite
-  - end-to-end-tests-panels-suite
-  - end-to-end-tests-smoke-tests-suite
-  - end-to-end-tests-various-suite
-  environment:
-    GCP_KEY:
-      from_secret: gcp_key
-    PRERELEASE_BUCKET:
-      from_secret: prerelease_bucket
-  image: grafana/grafana-ci-deploy:1.3.1
-  name: store-storybook
-  when:
-    repo:
-    - grafana/grafana
-- commands:
-  - yarn wait-on http://$HOST:$PORT
-  - pa11y-ci --config .pa11yci.conf.js --json > pa11y-ci-results.json
-  depends_on:
-  - grafana-server
-  environment:
-    GRAFANA_MISC_STATS_API_KEY:
-      from_secret: grafana_misc_stats_api_key
-    HOST: grafana-server
-    PORT: 3001
-  failure: ignore
-  image: grafana/docker-puppeteer:1.0.0
-  name: test-a11y-frontend
-- commands:
-  - ./scripts/ci-frontend-metrics.sh | ./bin/grabpl publish-metrics $${GRAFANA_MISC_STATS_API_KEY}
-  depends_on:
-  - test-a11y-frontend
-  environment:
-    GRAFANA_MISC_STATS_API_KEY:
-      from_secret: grafana_misc_stats_api_key
-  failure: ignore
-  image: grafana/build-container:1.5.4
-  name: publish-frontend-metrics
-  when:
-    repo:
-    - grafana/grafana
-- commands:
-  - ls dist/*.tar.gz*
-  - cp dist/*.tar.gz* packaging/docker/
-  depends_on:
-  - package
-  image: grafana/build-container:1.5.4
-  name: copy-packages-for-docker
-- commands:
-  - ./bin/grabpl build-docker --edition oss
-  depends_on:
-  - copy-packages-for-docker
-  environment:
-    GCP_KEY:
-      from_secret: gcp_key
-  image: google/cloud-sdk
-  name: build-docker-images
-  volumes:
-  - name: docker
-    path: /var/run/docker.sock
-- commands:
-  - ./bin/grabpl build-docker --edition oss --ubuntu
-  depends_on:
-  - copy-packages-for-docker
-  environment:
-    GCP_KEY:
-      from_secret: gcp_key
-  image: google/cloud-sdk
-  name: build-docker-images-ubuntu
-  volumes:
-  - name: docker
-    path: /var/run/docker.sock
-- commands:
-  - ./bin/grabpl artifacts docker publish --dockerhub-repo grafana --base alpine --base
-    ubuntu --arch amd64 --arch arm64 --arch armv7
-  depends_on:
-  - build-docker-images
-  - build-docker-images-ubuntu
-  environment:
-    DOCKER_PASSWORD:
-      from_secret: docker_password
-    DOCKER_USER:
-      from_secret: docker_username
-    GCP_KEY:
-      from_secret: gcp_key
-  image: google/cloud-sdk
-  name: publish-images-grafana
-  volumes:
-  - name: docker
-    path: /var/run/docker.sock
-  when:
-    repo:
-    - grafana/grafana
-- commands:
-  - ./bin/grabpl artifacts docker publish --dockerhub-repo grafana-oss --base alpine
-    --base ubuntu --arch amd64 --arch arm64 --arch armv7
-  depends_on:
-  - build-docker-images
-  - build-docker-images-ubuntu
-  environment:
-    DOCKER_PASSWORD:
-      from_secret: docker_password
-    DOCKER_USER:
-      from_secret: docker_username
-    GCP_KEY:
-      from_secret: gcp_key
-  image: google/cloud-sdk
-  name: publish-images-grafana-oss
-  volumes:
-  - name: docker
-    path: /var/run/docker.sock
-  when:
-    repo:
-    - grafana/grafana
-- commands:
-  - ./scripts/circle-release-canary-packages.sh
-  depends_on:
-  - end-to-end-tests-dashboards-suite
-  - end-to-end-tests-panels-suite
-  - end-to-end-tests-smoke-tests-suite
-  - end-to-end-tests-various-suite
-  environment:
-    NPM_TOKEN:
-      from_secret: npm_token
-  image: grafana/build-container:1.5.4
-  name: release-canary-npm-packages
-  when:
-    repo:
-    - grafana/grafana
-- commands:
-  - ./bin/grabpl upload-packages --edition oss --packages-bucket grafana-downloads
-  depends_on:
-  - end-to-end-tests-dashboards-suite
-  - end-to-end-tests-panels-suite
-  - end-to-end-tests-smoke-tests-suite
-  - end-to-end-tests-various-suite
-  environment:
-    GCP_KEY:
-      from_secret: gcp_key
-    PRERELEASE_BUCKET:
-      from_secret: prerelease_bucket
-  image: grafana/grafana-ci-deploy:1.3.1
-  name: upload-packages
-  when:
-    repo:
-    - grafana/grafana
-- commands:
-  - ./bin/grabpl upload-cdn --edition oss --src-bucket "grafana-static-assets"
-  depends_on:
-  - grafana-server
-  environment:
-    GCP_KEY:
-      from_secret: gcp_key
-    PRERELEASE_BUCKET:
-      from_secret: prerelease_bucket
-  image: grafana/grafana-ci-deploy:1.3.1
-  name: upload-cdn-assets
-  when:
-    repo:
-    - grafana/grafana
-trigger:
-  branch: main
-  event:
-  - push
-type: docker
-volumes:
-- host:
-    path: /var/run/docker.sock
-  name: docker
-- name: postgres
-  temp:
-    medium: memory
-- name: mysql
-  temp:
-    medium: memory
----
-depends_on: []
-kind: pipeline
-name: main-integration-tests
-node:
-  type: no-parallel
-platform:
-  arch: amd64
-  os: linux
-services:
-- environment:
-    PGDATA: /var/lib/postgresql/data/pgdata
-    POSTGRES_DB: grafanatest
-    POSTGRES_PASSWORD: grafanatest
-    POSTGRES_USER: grafanatest
-  image: postgres:12.3-alpine
-  name: postgres
-  volumes:
-  - name: postgres
-    path: /var/lib/postgresql/data/pgdata
-- environment:
-    MYSQL_DATABASE: grafana_tests
-    MYSQL_PASSWORD: password
-    MYSQL_ROOT_PASSWORD: rootpass
-    MYSQL_USER: grafana
-  image: mysql:5.6.48
-  name: mysql
-  volumes:
-  - name: mysql
-    path: /var/lib/mysql
-steps:
-- commands:
-  - mkdir -p bin
-  - curl -fL -o bin/grabpl https://grafana-downloads.storage.googleapis.com/grafana-build-pipeline/v2.9.41/grabpl
-  - chmod +x bin/grabpl
-  image: byrnedo/alpine-curl:0.1.8
-  name: grabpl
-- commands:
-  - echo $DRONE_RUNNER_NAME
-  image: alpine:3.15
-  name: identify-runner
-- commands:
-  - apt-get update
-  - apt-get install -yq postgresql-client
-  - dockerize -wait tcp://postgres:5432 -timeout 120s
-  - psql -p 5432 -h postgres -U grafanatest -d grafanatest -f devenv/docker/blocks/postgres_tests/setup.sql
-  - go clean -testcache
-  - ./bin/grabpl integration-tests --database postgres
-  depends_on:
-  - grabpl
-  environment:
-    GRAFANA_TEST_DB: postgres
-    PGPASSWORD: grafanatest
-    POSTGRES_HOST: postgres
-  image: grafana/build-container:1.5.4
-  name: postgres-integration-tests
-- commands:
-  - apt-get update
-  - apt-get install -yq default-mysql-client
-  - dockerize -wait tcp://mysql:3306 -timeout 120s
-  - cat devenv/docker/blocks/mysql_tests/setup.sql | mysql -h mysql -P 3306 -u root
-    -prootpass
-  - go clean -testcache
-  - ./bin/grabpl integration-tests --database mysql
-  depends_on:
-  - grabpl
-  environment:
-    GRAFANA_TEST_DB: mysql
-    MYSQL_HOST: mysql
-  image: grafana/build-container:1.5.4
-  name: mysql-integration-tests
-trigger:
-  branch: main
-  event:
-  - push
-type: docker
-volumes:
-- host:
-    path: /var/run/docker.sock
-  name: docker
-- name: postgres
-  temp:
-    medium: memory
-- name: mysql
-  temp:
-    medium: memory
----
-depends_on:
-- main-test
-- main-build-e2e-publish
-- main-integration-tests
-kind: pipeline
-name: main-windows
-platform:
-  arch: amd64
-  os: windows
-  version: "1809"
-services: []
-steps:
-- commands:
-  - echo $env:DRONE_RUNNER_NAME
-  image: mcr.microsoft.com/windows:1809
-  name: identify-runner
-- commands:
-  - $$ProgressPreference = "SilentlyContinue"
-  - Invoke-WebRequest https://grafana-downloads.storage.googleapis.com/grafana-build-pipeline/v2.9.41/windows/grabpl.exe
-    -OutFile grabpl.exe
-  image: grafana/ci-wix:0.1.1
-  name: windows-init
-- commands:
-  - $$gcpKey = $$env:GCP_KEY
-  - '[System.Text.Encoding]::UTF8.GetString([System.Convert]::FromBase64String($$gcpKey))
-    > gcpkey.json'
-  - dos2unix gcpkey.json
-  - gcloud auth activate-service-account --key-file=gcpkey.json
-  - rm gcpkey.json
-  - cp C:\App\nssm-2.24.zip .
-  - .\grabpl.exe gen-version --build-id $$env:DRONE_BUILD_NUMBER
-  - .\grabpl.exe windows-installer --edition oss --packages-bucket grafana-downloads
-    --build-id $$env:DRONE_BUILD_NUMBER
-  - $$fname = ((Get-Childitem grafana*.msi -name) -split "`n")[0]
-  - gsutil cp $$fname gs://grafana-downloads/oss/main/
-  - gsutil cp "$$fname.sha256" gs://grafana-downloads/oss/main/
-  depends_on:
-  - windows-init
-  environment:
-    GCP_KEY:
-      from_secret: gcp_key
-    GITHUB_TOKEN:
-      from_secret: github_token
-    PRERELEASE_BUCKET:
-      from_secret: prerelease_bucket
-  image: grafana/ci-wix:0.1.1
-  name: build-windows-installer
-trigger:
-  branch: main
-  event:
-  - push
-  repo:
-  - grafana/grafana
-type: docker
-volumes:
-- host:
-    path: /var/run/docker.sock
-  name: docker
----
-depends_on: []
-kind: pipeline
-name: notify-drone-changes
-platform:
-  arch: amd64
-  os: linux
-steps:
-- image: plugins/slack
-  name: slack
-  settings:
-    channel: slack-webhooks-test
-    template: "`.drone.yml` and `starlark` files have been changed on the OSS repo,
-      by: {{build.author}}. \nBranch: <https://github.com/{{ repo.owner }}/{{ repo.name
-      }}/commits/{{ build.branch }}|{{ build.branch }}>\nCommit hash: <https://github.com/{{repo.owner}}/{{repo.name}}/commit/{{build.commit}}|{{
-      truncate build.commit 8 }}>"
-    webhook:
-      from_secret: drone-changes-webhook
-trigger:
-  branch: main
-  event:
-  - push
-  paths:
-    exclude:
-    - exclude
-    include:
-    - .drone.yml
-  repo:
-  - grafana/grafana
-type: docker
----
-depends_on:
-- main-test
-- main-build-e2e-publish
-- main-integration-tests
-- main-windows
-kind: pipeline
-name: main-publish
-node:
-  type: no-parallel
-platform:
-  arch: amd64
-  os: linux
-services: []
-steps:
-- commands:
-  - mkdir -p bin
-  - curl -fL -o bin/grabpl https://grafana-downloads.storage.googleapis.com/grafana-build-pipeline/v2.9.41/grabpl
-  - chmod +x bin/grabpl
-  image: byrnedo/alpine-curl:0.1.8
-  name: grabpl
-- commands:
-  - echo $DRONE_RUNNER_NAME
-  image: alpine:3.15
-  name: identify-runner
-- commands:
-  - ./bin/grabpl store-packages --edition oss --gcp-key /tmp/gcpkey.json --build-id
-    ${DRONE_BUILD_NUMBER}
-  depends_on:
-  - grabpl
-  environment:
-    GCP_KEY:
-      from_secret: gcp_key
-    GPG_KEY_PASSWORD:
-      from_secret: gpg_key_password
-    GPG_PRIV_KEY:
-      from_secret: gpg_priv_key
-    GPG_PUB_KEY:
-      from_secret: gpg_pub_key
-    GRAFANA_COM_API_KEY:
-      from_secret: grafana_api_key
-  image: grafana/grafana-ci-deploy:1.3.1
-  name: store-packages-oss
-trigger:
-  branch: main
-  event:
-  - push
-  repo:
-  - grafana/grafana
-type: docker
-volumes:
-- host:
-    path: /var/run/docker.sock
-  name: docker
----
-depends_on:
-- main-test
-- main-build-e2e-publish
-- main-integration-tests
-- main-windows
-- main-publish
-kind: pipeline
-name: main-notify
-platform:
-  arch: amd64
-  os: linux
-steps:
-- image: plugins/slack
-  name: slack
-  settings:
-    channel: grafana-ci-notifications
-    template: |-
-      Build {{build.number}} failed for commit: <https://github.com/{{repo.owner}}/{{repo.name}}/commit/{{build.commit}}|{{ truncate build.commit 8 }}>: {{build.link}}
-      Branch: <https://github.com/{{ repo.owner }}/{{ repo.name }}/commits/{{ build.branch }}|{{ build.branch }}>
-      Author: {{build.author}}
-    webhook:
-      from_secret: slack_webhook
-trigger:
-  branch: main
-  event:
-  - push
-  status:
-  - failure
-type: docker
----
-depends_on: []
-kind: pipeline
-name: oss-build-e2e-publish-release
-node:
-  type: no-parallel
-platform:
-  arch: amd64
-  os: linux
-services: []
-steps:
-- commands:
-  - echo $DRONE_RUNNER_NAME
-  image: alpine:3.15
-  name: identify-runner
-- commands:
-  - mkdir -p bin
-  - curl -fL -o bin/grabpl https://grafana-downloads.storage.googleapis.com/grafana-build-pipeline/v2.9.41/grabpl
-  - chmod +x bin/grabpl
-  image: byrnedo/alpine-curl:0.1.8
-  name: grabpl
-- commands:
-  - ./bin/grabpl gen-version ${DRONE_TAG}
-  depends_on:
-  - grabpl
-  image: grafana/build-container:1.5.4
-  name: gen-version
-- commands:
-  - make gen-go
-  image: grafana/build-container:1.5.4
-  name: wire-install
-- commands:
-  - yarn install --immutable
-  depends_on:
-  - grabpl
-  image: grafana/build-container:1.5.4
-  name: yarn-install
-- commands:
-  - ./bin/grabpl build-backend --jobs 8 --edition oss ${DRONE_TAG}
-  depends_on:
-  - gen-version
-  - wire-install
-  image: grafana/build-container:1.5.4
-  name: build-backend
-- commands:
-  - ./bin/grabpl build-frontend --jobs 8 --edition oss ${DRONE_TAG}
-  depends_on:
-  - gen-version
-  - yarn-install
-  environment:
-    NODE_OPTIONS: --max_old_space_size=8192
-  image: grafana/build-container:1.5.4
-  name: build-frontend
-- commands:
-  - ./bin/grabpl build-frontend-packages --jobs 8 --edition oss ${DRONE_TAG}
-  depends_on:
-  - gen-version
-  - yarn-install
-  environment:
-    NODE_OPTIONS: --max_old_space_size=8192
-  image: grafana/build-container:1.5.4
-  name: build-frontend-packages
-- commands:
-  - ./bin/grabpl build-plugins --jobs 8 --edition oss --sign --signing-admin
-  depends_on:
-  - gen-version
-  - yarn-install
-  environment:
-    GRAFANA_API_KEY:
-      from_secret: grafana_api_key
-  image: grafana/build-container:1.5.4
-  name: build-plugins
-- commands:
-  - ./bin/linux-amd64/grafana-cli cue validate-schema --grafana-root .
-  depends_on:
-  - build-backend
-  image: grafana/build-container:1.5.4
-  name: validate-scuemata
-- commands:
-  - '# It is required that the generated Typescript be in sync with the input CUE
-    files.'
-  - '# To enforce this, the following command will attempt to generate Typescript
-    from all'
-  - '# appropriate .cue files, then compare with the corresponding (*.gen.ts) file
-    the generated'
-  - '# code would have been written to. It exits 1 if any diffs are found.'
-  - ./bin/linux-amd64/grafana-cli cue gen-ts --grafana-root . --diff
-  depends_on:
-  - validate-scuemata
-  image: grafana/build-container:1.5.4
-  name: ensure-cuetsified
-- commands:
-  - ./bin/grabpl package --jobs 8 --edition oss  --sign ${DRONE_TAG}
-  depends_on:
-  - build-plugins
-  - build-backend
-  - build-frontend
-  - build-frontend-packages
-  environment:
-    GPG_KEY_PASSWORD:
-      from_secret: gpg_key_password
-    GPG_PRIV_KEY:
-      from_secret: gpg_priv_key
-    GPG_PUB_KEY:
-      from_secret: gpg_pub_key
-    GRAFANA_API_KEY:
-      from_secret: grafana_api_key
-  image: grafana/build-container:1.5.4
-  name: package
-- commands:
-  - ls dist/*.tar.gz*
-  - cp dist/*.tar.gz* packaging/docker/
-  depends_on:
-  - package
-  image: grafana/build-container:1.5.4
-  name: copy-packages-for-docker
-- commands:
-  - ./bin/grabpl build-docker --edition oss --shouldSave
-  depends_on:
-  - copy-packages-for-docker
-  environment:
-    GCP_KEY:
-      from_secret: gcp_key
-  image: google/cloud-sdk
-  name: build-docker-images
-  volumes:
-  - name: docker
-    path: /var/run/docker.sock
-- commands:
-  - ./bin/grabpl build-docker --edition oss --shouldSave --ubuntu
-  depends_on:
-  - copy-packages-for-docker
-  environment:
-    GCP_KEY:
-      from_secret: gcp_key
-  image: google/cloud-sdk
-  name: build-docker-images-ubuntu
-  volumes:
-  - name: docker
-    path: /var/run/docker.sock
-- commands:
-  - ./scripts/grafana-server/start-server
-  depends_on:
-  - build-plugins
-  - build-backend
-  - build-frontend
-  - build-frontend-packages
-  detach: true
-  environment:
-    ARCH: linux-amd64
-    PORT: 3001
-  image: grafana/build-container:1.5.4
-  name: grafana-server
-- commands:
-  - apt-get install -y netcat
-  - ./bin/grabpl e2e-tests --port 3001 --suite dashboards-suite --tries 3
-  depends_on:
-  - grafana-server
-  environment:
-    HOST: grafana-server
-  image: cypress/included:9.5.1-node16.14.0-slim-chrome99-ff97
-  name: end-to-end-tests-dashboards-suite
-- commands:
-  - apt-get install -y netcat
-  - ./bin/grabpl e2e-tests --port 3001 --suite smoke-tests-suite --tries 3
-  depends_on:
-  - grafana-server
-  environment:
-    HOST: grafana-server
-  image: cypress/included:9.5.1-node16.14.0-slim-chrome99-ff97
-  name: end-to-end-tests-smoke-tests-suite
-- commands:
-  - apt-get install -y netcat
-  - ./bin/grabpl e2e-tests --port 3001 --suite panels-suite --tries 3
-  depends_on:
-  - grafana-server
-  environment:
-    HOST: grafana-server
-  image: cypress/included:9.5.1-node16.14.0-slim-chrome99-ff97
-  name: end-to-end-tests-panels-suite
-- commands:
-  - apt-get install -y netcat
-  - ./bin/grabpl e2e-tests --port 3001 --suite various-suite --tries 3
-  depends_on:
-  - grafana-server
-  environment:
-    HOST: grafana-server
-  image: cypress/included:9.5.1-node16.14.0-slim-chrome99-ff97
-  name: end-to-end-tests-various-suite
-- commands:
-  - apt-get update
-  - apt-get install -yq zip
-  - ls -lah ./e2e
-  - find ./e2e -type f -name "*.mp4"
-  - printenv GCP_GRAFANA_UPLOAD_ARTIFACTS_KEY > /tmp/gcpkey_upload_artifacts.json
-  - gcloud auth activate-service-account --key-file=/tmp/gcpkey_upload_artifacts.json
-  - find ./e2e -type f -name "*spec.ts.mp4" | zip e2e/videos.zip -@
-  - gsutil cp e2e/videos.zip gs://$${E2E_TEST_ARTIFACTS_BUCKET}/${DRONE_BUILD_NUMBER}/artifacts/videos/videos.zip
-  - export E2E_ARTIFACTS_VIDEO_ZIP=https://storage.googleapis.com/$${E2E_TEST_ARTIFACTS_BUCKET}/${DRONE_BUILD_NUMBER}/artifacts/videos/videos.zip
-  - 'echo "E2E Test artifacts uploaded to: $${E2E_ARTIFACTS_VIDEO_ZIP}"'
-  - 'curl -X POST https://api.github.com/repos/${DRONE_REPO}/statuses/${DRONE_COMMIT_SHA}
-    -H "Authorization: token $${GITHUB_TOKEN}" -d "{\"state\":\"success\",\"target_url\":\"$${E2E_ARTIFACTS_VIDEO_ZIP}\",
-    \"description\": \"Click on the details to download e2e recording videos\", \"context\":
-    \"e2e_artifacts\"}"'
-  depends_on:
-  - end-to-end-tests-dashboards-suite
-  - end-to-end-tests-panels-suite
-  - end-to-end-tests-smoke-tests-suite
-  - end-to-end-tests-various-suite
-  environment:
-    E2E_TEST_ARTIFACTS_BUCKET: releng-pipeline-artifacts-dev
-    GCP_GRAFANA_UPLOAD_ARTIFACTS_KEY:
-      from_secret: gcp_upload_artifacts_key
-    GITHUB_TOKEN:
-      from_secret: github_token
-  image: google/cloud-sdk:367.0.0
-  name: e2e-tests-artifacts-upload
-  when:
-    status:
-    - success
-    - failure
-- commands:
-  - yarn storybook:build
-  - ./bin/grabpl verify-storybook
-  depends_on:
-  - build-frontend
-  - build-frontend-packages
-  environment:
-    NODE_OPTIONS: --max_old_space_size=4096
-  image: grafana/build-container:1.5.4
-  name: build-storybook
-- commands:
-  - ./bin/grabpl upload-cdn --edition oss --src-bucket "$${PRERELEASE_BUCKET}" --src-dir
-    artifacts/static-assets
-  depends_on:
-  - grafana-server
-  environment:
-    GCP_KEY:
-      from_secret: gcp_key
-    PRERELEASE_BUCKET:
-      from_secret: prerelease_bucket
-  image: grafana/grafana-ci-deploy:1.3.1
-  name: upload-cdn-assets
-- commands:
-  - ./bin/grabpl upload-packages --edition oss --packages-bucket $${PRERELEASE_BUCKET}/artifacts/downloads
-  depends_on:
-  - end-to-end-tests-dashboards-suite
-  - end-to-end-tests-panels-suite
-  - end-to-end-tests-smoke-tests-suite
-  - end-to-end-tests-various-suite
-  environment:
-    GCP_KEY:
-      from_secret: gcp_key
-    PRERELEASE_BUCKET:
-      from_secret: prerelease_bucket
-  image: grafana/grafana-ci-deploy:1.3.1
-  name: upload-packages
-- commands:
-  - ./bin/grabpl store-storybook --deployment latest --src-bucket grafana-prerelease
-    --src-dir artifacts/storybook
-  - ./bin/grabpl store-storybook --deployment ${DRONE_TAG} --src-bucket grafana-prerelease
-    --src-dir artifacts/storybook
-  depends_on:
-  - build-storybook
-  - end-to-end-tests-dashboards-suite
-  - end-to-end-tests-panels-suite
-  - end-to-end-tests-smoke-tests-suite
-  - end-to-end-tests-various-suite
-  environment:
-    GCP_KEY:
-      from_secret: gcp_key
-    PRERELEASE_BUCKET:
-      from_secret: prerelease_bucket
-  image: grafana/grafana-ci-deploy:1.3.1
-  name: store-storybook
-- commands:
-  - ./bin/grabpl artifacts npm store --tag ${DRONE_TAG}
-  depends_on:
-  - build-frontend-packages
-  environment:
-    GCP_KEY:
-      from_secret: gcp_key
-    PRERELEASE_BUCKET:
-      from_secret: prerelease_bucket
-  image: grafana/grafana-ci-deploy:1.3.1
-  name: store-npm-packages
-trigger:
-  event:
-    exclude:
-    - promote
-  ref:
-  - refs/tags/v*
-  repo:
-    exclude:
-    - grafana/grafana
-type: docker
-volumes:
-- host:
-    path: /var/run/docker.sock
-  name: docker
-- name: postgres
-  temp:
-    medium: memory
-- name: mysql
-  temp:
-    medium: memory
----
-depends_on: []
-kind: pipeline
-name: oss-test-release
-node:
-  type: no-parallel
-platform:
-  arch: amd64
-  os: linux
-services: []
-steps:
-- commands:
-  - echo $DRONE_RUNNER_NAME
-  image: alpine:3.15
-  name: identify-runner
-- commands:
-  - mkdir -p bin
-  - curl -fL -o bin/grabpl https://grafana-downloads.storage.googleapis.com/grafana-build-pipeline/v2.9.41/grabpl
-  - chmod +x bin/grabpl
-  image: byrnedo/alpine-curl:0.1.8
-  name: grabpl
-- commands:
-  - ./bin/grabpl gen-version ${DRONE_TAG}
-  depends_on:
-  - grabpl
-  image: grafana/build-container:1.5.4
-  name: gen-version
-- commands:
-  - make gen-go
-  image: grafana/build-container:1.5.4
-  name: wire-install
-- commands:
-  - yarn install --immutable
-  depends_on:
-  - grabpl
-  image: grafana/build-container:1.5.4
-  name: yarn-install
-- commands:
-  - ./bin/grabpl shellcheck
-  depends_on:
-  - grabpl
-  image: grafana/build-container:1.5.4
-  name: shellcheck
-- commands:
-  - |-
-    echo -e "unknwon
-    referer
-    errorstring
-    eror
-    iam
-    wan" > words_to_ignore.txt
-  - codespell -I words_to_ignore.txt docs/
-  - rm words_to_ignore.txt
-  image: grafana/build-container:1.5.4
-  name: codespell
-- commands:
-  - ./bin/grabpl lint-backend --edition oss
-  depends_on:
-  - wire-install
-  environment:
-    CGO_ENABLED: "1"
-  image: grafana/build-container:1.5.4
-  name: lint-backend
-- commands:
-  - yarn run prettier:check
-  - yarn run lint
-  - yarn run i18n:compile
-  - yarn run typecheck
-  depends_on:
-  - yarn-install
-  environment:
-    TEST_MAX_WORKERS: 50%
-  image: grafana/build-container:1.5.4
-  name: lint-frontend
-- commands:
-  - ./bin/grabpl test-backend --edition oss
-  depends_on:
-  - wire-install
-  image: grafana/build-container:1.5.4
-  name: test-backend
-- commands:
-  - ./bin/grabpl integration-tests --edition oss
-  depends_on:
-  - wire-install
-  image: grafana/build-container:1.5.4
-  name: test-backend-integration
-- commands:
-  - yarn run ci:test-frontend
-  depends_on:
-  - yarn-install
-  environment:
-    TEST_MAX_WORKERS: 50%
-  image: grafana/build-container:1.5.4
-  name: test-frontend
-trigger:
-  event:
-    exclude:
-    - promote
-  ref:
-  - refs/tags/v*
-  repo:
-    exclude:
-    - grafana/grafana
-type: docker
-volumes:
-- host:
-    path: /var/run/docker.sock
-  name: docker
----
-depends_on: []
-kind: pipeline
-name: oss-integration-tests-release
-node:
-  type: no-parallel
-platform:
-  arch: amd64
-  os: linux
-services:
-- environment:
-    PGDATA: /var/lib/postgresql/data/pgdata
-    POSTGRES_DB: grafanatest
-    POSTGRES_PASSWORD: grafanatest
-    POSTGRES_USER: grafanatest
-  image: postgres:12.3-alpine
-  name: postgres
-  volumes:
-  - name: postgres
-    path: /var/lib/postgresql/data/pgdata
-- environment:
-    MYSQL_DATABASE: grafana_tests
-    MYSQL_PASSWORD: password
-    MYSQL_ROOT_PASSWORD: rootpass
-    MYSQL_USER: grafana
-  image: mysql:5.6.48
-  name: mysql
-  volumes:
-  - name: mysql
-    path: /var/lib/mysql
-steps:
-- commands:
-  - mkdir -p bin
-  - curl -fL -o bin/grabpl https://grafana-downloads.storage.googleapis.com/grafana-build-pipeline/v2.9.41/grabpl
-  - chmod +x bin/grabpl
-  image: byrnedo/alpine-curl:0.1.8
-  name: grabpl
-- commands:
-  - echo $DRONE_RUNNER_NAME
-  image: alpine:3.15
-  name: identify-runner
-- commands:
-  - apt-get update
-  - apt-get install -yq postgresql-client
-  - dockerize -wait tcp://postgres:5432 -timeout 120s
-  - psql -p 5432 -h postgres -U grafanatest -d grafanatest -f devenv/docker/blocks/postgres_tests/setup.sql
-  - go clean -testcache
-  - ./bin/grabpl integration-tests --database postgres
-  depends_on:
-  - grabpl
-  environment:
-    GRAFANA_TEST_DB: postgres
-    PGPASSWORD: grafanatest
-    POSTGRES_HOST: postgres
-  image: grafana/build-container:1.5.4
-  name: postgres-integration-tests
-- commands:
-  - apt-get update
-  - apt-get install -yq default-mysql-client
-  - dockerize -wait tcp://mysql:3306 -timeout 120s
-  - cat devenv/docker/blocks/mysql_tests/setup.sql | mysql -h mysql -P 3306 -u root
-    -prootpass
-  - go clean -testcache
-  - ./bin/grabpl integration-tests --database mysql
-  depends_on:
-  - grabpl
-  environment:
-    GRAFANA_TEST_DB: mysql
-    MYSQL_HOST: mysql
-  image: grafana/build-container:1.5.4
-  name: mysql-integration-tests
-trigger:
-  event:
-    exclude:
-    - promote
-  ref:
-  - refs/tags/v*
-  repo:
-    exclude:
-    - grafana/grafana
-type: docker
-volumes:
-- host:
-    path: /var/run/docker.sock
-  name: docker
-- name: postgres
-  temp:
-    medium: memory
-- name: mysql
-  temp:
-    medium: memory
----
-depends_on:
-- oss-build-e2e-publish-release
-- oss-test-release
-- oss-integration-tests-release
-kind: pipeline
-name: oss-windows-release
-platform:
-  arch: amd64
-  os: windows
-  version: "1809"
-services: []
-steps:
-- commands:
-  - echo $env:DRONE_RUNNER_NAME
-  image: mcr.microsoft.com/windows:1809
-  name: identify-runner
-- commands:
-  - $$ProgressPreference = "SilentlyContinue"
-  - Invoke-WebRequest https://grafana-downloads.storage.googleapis.com/grafana-build-pipeline/v2.9.41/windows/grabpl.exe
-    -OutFile grabpl.exe
-  image: grafana/ci-wix:0.1.1
-  name: windows-init
-- commands:
-  - $$gcpKey = $$env:GCP_KEY
-  - '[System.Text.Encoding]::UTF8.GetString([System.Convert]::FromBase64String($$gcpKey))
-    > gcpkey.json'
-  - dos2unix gcpkey.json
-  - gcloud auth activate-service-account --key-file=gcpkey.json
-  - rm gcpkey.json
-  - cp C:\App\nssm-2.24.zip .
-  - .\grabpl.exe gen-version ${DRONE_TAG}
-  - .\grabpl.exe windows-installer --edition oss ${DRONE_TAG}
-  - $$fname = ((Get-Childitem grafana*.msi -name) -split "`n")[0]
-  - gsutil cp $$fname gs://%PRERELEASE_BUCKET%/artifacts/downloads/${DRONE_TAG}/oss/release/
-  - gsutil cp "$$fname.sha256" gs://%PRERELEASE_BUCKET%/artifacts/downloads/${DRONE_TAG}/oss/release/
-  depends_on:
-  - windows-init
-  environment:
-    GCP_KEY:
-      from_secret: gcp_key
-    GITHUB_TOKEN:
-      from_secret: github_token
-    PRERELEASE_BUCKET:
-      from_secret: prerelease_bucket
-  image: grafana/ci-wix:0.1.1
-  name: build-windows-installer
-trigger:
-  event:
-    exclude:
-    - promote
-  ref:
-  - refs/tags/v*
-  repo:
-    exclude:
-    - grafana/grafana
-type: docker
-volumes:
-- host:
-    path: /var/run/docker.sock
-  name: docker
----
-clone:
-  disable: true
-depends_on: []
-image_pull_secrets:
-- dockerconfigjson
-kind: pipeline
-name: enterprise-build-e2e-publish-release
-node:
-  type: no-parallel
-platform:
-  arch: amd64
-  os: linux
-services: []
-steps:
-- commands:
-  - mkdir -p bin
-  - curl -fL -o bin/grabpl https://grafana-downloads.storage.googleapis.com/grafana-build-pipeline/v2.9.41/grabpl
-  - chmod +x bin/grabpl
-  image: byrnedo/alpine-curl:0.1.8
-  name: grabpl
-- commands:
-  - echo $DRONE_RUNNER_NAME
-  image: alpine:3.15
-  name: identify-runner
-- commands:
-  - git clone "https://$${GITHUB_TOKEN}@github.com/grafana/grafana-enterprise.git"
-  - cd grafana-enterprise
-  - git checkout ${DRONE_TAG}
-  environment:
-    GITHUB_TOKEN:
-      from_secret: github_token
-  image: grafana/build-container:1.5.4
-  name: clone-enterprise
-- commands:
-  - mv bin/grabpl /tmp/
-  - rmdir bin
-  - mv grafana-enterprise /tmp/
-  - /tmp/grabpl init-enterprise --github-token $${GITHUB_TOKEN} /tmp/grafana-enterprise
-    ${DRONE_TAG}
-  - mv /tmp/grafana-enterprise/deployment_tools_config.json deployment_tools_config.json
-  - mkdir bin
-  - mv /tmp/grabpl bin/
-  depends_on:
-  - clone-enterprise
-  environment:
-    GITHUB_TOKEN:
-      from_secret: github_token
-  image: grafana/build-container:1.5.4
-  name: init-enterprise
-- commands:
-  - make gen-go
-  depends_on:
-  - init-enterprise
-  image: grafana/build-container:1.5.4
-  name: wire-install
-- commands:
-  - yarn install --immutable
-  depends_on:
-  - init-enterprise
-  image: grafana/build-container:1.5.4
-  name: yarn-install
-- commands:
-  - ./bin/grabpl gen-version ${DRONE_TAG}
-  depends_on:
-  - init-enterprise
-  image: grafana/build-container:1.5.4
-  name: gen-version
-- commands:
-  - ./bin/grabpl build-backend --jobs 8 --edition enterprise ${DRONE_TAG}
-  depends_on:
-  - gen-version
-  - wire-install
-  image: grafana/build-container:1.5.4
-  name: build-backend
-- commands:
-  - ./bin/grabpl build-frontend --jobs 8 --edition enterprise ${DRONE_TAG}
-  depends_on:
-  - gen-version
-  - yarn-install
-  environment:
-    NODE_OPTIONS: --max_old_space_size=8192
-  image: grafana/build-container:1.5.4
-  name: build-frontend
-- commands:
-  - ./bin/grabpl build-frontend-packages --jobs 8 --edition enterprise ${DRONE_TAG}
-  depends_on:
-  - gen-version
-  - yarn-install
-  environment:
-    NODE_OPTIONS: --max_old_space_size=8192
-  image: grafana/build-container:1.5.4
-  name: build-frontend-packages
-- commands:
-  - ./bin/grabpl build-plugins --jobs 8 --edition enterprise --sign --signing-admin
-  depends_on:
-  - gen-version
-  - yarn-install
-  environment:
-    GRAFANA_API_KEY:
-      from_secret: grafana_api_key
-  image: grafana/build-container:1.5.4
-  name: build-plugins
-- commands:
-  - ./bin/linux-amd64/grafana-cli cue validate-schema --grafana-root .
-  depends_on:
-  - build-backend
-  image: grafana/build-container:1.5.4
-  name: validate-scuemata
-- commands:
-  - '# It is required that the generated Typescript be in sync with the input CUE
-    files.'
-  - '# To enforce this, the following command will attempt to generate Typescript
-    from all'
-  - '# appropriate .cue files, then compare with the corresponding (*.gen.ts) file
-    the generated'
-  - '# code would have been written to. It exits 1 if any diffs are found.'
-  - ./bin/linux-amd64/grafana-cli cue gen-ts --grafana-root . --diff
-  depends_on:
-  - validate-scuemata
-  image: grafana/build-container:1.5.4
-  name: ensure-cuetsified
-- commands:
-  - ./bin/grabpl build-backend --jobs 8 --edition enterprise2 ${DRONE_TAG}
-  depends_on:
-  - gen-version
-  - wire-install
-  image: grafana/build-container:1.5.4
-  name: build-backend-enterprise2
-- commands:
-  - ./bin/grabpl package --jobs 8 --edition enterprise  --sign ${DRONE_TAG}
-  depends_on:
-  - build-plugins
-  - build-backend
-  - build-frontend
-  - build-frontend-packages
-  - build-backend-enterprise2
-  environment:
-    GPG_KEY_PASSWORD:
-      from_secret: gpg_key_password
-    GPG_PRIV_KEY:
-      from_secret: gpg_priv_key
-    GPG_PUB_KEY:
-      from_secret: gpg_pub_key
-    GRAFANA_API_KEY:
-      from_secret: grafana_api_key
-  image: grafana/build-container:1.5.4
-  name: package
-- commands:
-  - ls dist/*.tar.gz*
-  - cp dist/*.tar.gz* packaging/docker/
-  depends_on:
-  - package
-  image: grafana/build-container:1.5.4
-  name: copy-packages-for-docker
-- commands:
-  - ./bin/grabpl build-docker --edition enterprise --shouldSave
-  depends_on:
-  - copy-packages-for-docker
-  environment:
-    GCP_KEY:
-      from_secret: gcp_key
-  image: google/cloud-sdk
-  name: build-docker-images
-  volumes:
-  - name: docker
-    path: /var/run/docker.sock
-- commands:
-  - ./bin/grabpl build-docker --edition enterprise --shouldSave --ubuntu
-  depends_on:
-  - copy-packages-for-docker
-  environment:
-    GCP_KEY:
-      from_secret: gcp_key
-  image: google/cloud-sdk
-  name: build-docker-images-ubuntu
-  volumes:
-  - name: docker
-    path: /var/run/docker.sock
-- commands:
-  - ./scripts/grafana-server/start-server
-  depends_on:
-  - build-plugins
-  - build-backend
-  - build-frontend
-  - build-frontend-packages
-  detach: true
-  environment:
-    ARCH: linux-amd64
-    PORT: 3001
-    RUNDIR: scripts/grafana-server/tmp-grafana-enterprise
-  image: grafana/build-container:1.5.4
-  name: grafana-server
-- commands:
-  - apt-get install -y netcat
-  - ./bin/grabpl e2e-tests --port 3001 --suite dashboards-suite --tries 3
-  depends_on:
-  - grafana-server
-  environment:
-    HOST: grafana-server
-  image: cypress/included:9.5.1-node16.14.0-slim-chrome99-ff97
-  name: end-to-end-tests-dashboards-suite
-- commands:
-  - apt-get install -y netcat
-  - ./bin/grabpl e2e-tests --port 3001 --suite smoke-tests-suite --tries 3
-  depends_on:
-  - grafana-server
-  environment:
-    HOST: grafana-server
-  image: cypress/included:9.5.1-node16.14.0-slim-chrome99-ff97
-  name: end-to-end-tests-smoke-tests-suite
-- commands:
-  - apt-get install -y netcat
-  - ./bin/grabpl e2e-tests --port 3001 --suite panels-suite --tries 3
-  depends_on:
-  - grafana-server
-  environment:
-    HOST: grafana-server
-  image: cypress/included:9.5.1-node16.14.0-slim-chrome99-ff97
-  name: end-to-end-tests-panels-suite
-- commands:
-  - apt-get install -y netcat
-  - ./bin/grabpl e2e-tests --port 3001 --suite various-suite --tries 3
-  depends_on:
-  - grafana-server
-  environment:
-    HOST: grafana-server
-  image: cypress/included:9.5.1-node16.14.0-slim-chrome99-ff97
-  name: end-to-end-tests-various-suite
-- commands:
-  - apt-get update
-  - apt-get install -yq zip
-  - ls -lah ./e2e
-  - find ./e2e -type f -name "*.mp4"
-  - printenv GCP_GRAFANA_UPLOAD_ARTIFACTS_KEY > /tmp/gcpkey_upload_artifacts.json
-  - gcloud auth activate-service-account --key-file=/tmp/gcpkey_upload_artifacts.json
-  - find ./e2e -type f -name "*spec.ts.mp4" | zip e2e/videos.zip -@
-  - gsutil cp e2e/videos.zip gs://$${E2E_TEST_ARTIFACTS_BUCKET}/${DRONE_BUILD_NUMBER}/artifacts/videos/videos.zip
-  - export E2E_ARTIFACTS_VIDEO_ZIP=https://storage.googleapis.com/$${E2E_TEST_ARTIFACTS_BUCKET}/${DRONE_BUILD_NUMBER}/artifacts/videos/videos.zip
-  - 'echo "E2E Test artifacts uploaded to: $${E2E_ARTIFACTS_VIDEO_ZIP}"'
-  - 'curl -X POST https://api.github.com/repos/${DRONE_REPO}/statuses/${DRONE_COMMIT_SHA}
-    -H "Authorization: token $${GITHUB_TOKEN}" -d "{\"state\":\"success\",\"target_url\":\"$${E2E_ARTIFACTS_VIDEO_ZIP}\",
-    \"description\": \"Click on the details to download e2e recording videos\", \"context\":
-    \"e2e_artifacts\"}"'
-  depends_on:
-  - end-to-end-tests-dashboards-suite
-  - end-to-end-tests-panels-suite
-  - end-to-end-tests-smoke-tests-suite
-  - end-to-end-tests-various-suite
-  environment:
-    E2E_TEST_ARTIFACTS_BUCKET: releng-pipeline-artifacts-dev
-    GCP_GRAFANA_UPLOAD_ARTIFACTS_KEY:
-      from_secret: gcp_upload_artifacts_key
-    GITHUB_TOKEN:
-      from_secret: github_token
-  image: google/cloud-sdk:367.0.0
-  name: e2e-tests-artifacts-upload
-  when:
-    status:
-    - success
-    - failure
-- commands:
-  - ./bin/grabpl upload-cdn --edition enterprise --src-bucket "$${PRERELEASE_BUCKET}"
-    --src-dir artifacts/static-assets
-  depends_on:
-  - package
-  environment:
-    GCP_KEY:
-      from_secret: gcp_key
-    PRERELEASE_BUCKET:
-      from_secret: prerelease_bucket
-  image: grafana/grafana-ci-deploy:1.3.1
-  name: upload-cdn-assets
-- commands:
-  - ./bin/grabpl upload-packages --edition enterprise --packages-bucket $${PRERELEASE_BUCKET}/artifacts/downloads
-  depends_on:
-  - package
-  environment:
-    GCP_KEY:
-      from_secret: gcp_key
-    PRERELEASE_BUCKET:
-      from_secret: prerelease_bucket
-  image: grafana/grafana-ci-deploy:1.3.1
-  name: upload-packages
-- commands:
-  - ./bin/grabpl artifacts npm store --tag ${DRONE_TAG}
-  depends_on:
-  - build-frontend-packages
-  environment:
-    GCP_KEY:
-      from_secret: gcp_key
-    PRERELEASE_BUCKET:
-      from_secret: prerelease_bucket
-  image: grafana/grafana-ci-deploy:1.3.1
-  name: store-npm-packages
-- commands:
-  - ./bin/grabpl package --jobs 8 --edition enterprise2  --sign ${DRONE_TAG}
-  depends_on:
-  - build-plugins
-  - build-backend
-  - build-frontend
-  - build-frontend-packages
-  - build-backend-enterprise2
-  environment:
-    GPG_KEY_PASSWORD:
-      from_secret: gpg_key_password
-    GPG_PRIV_KEY:
-      from_secret: gpg_priv_key
-    GPG_PUB_KEY:
-      from_secret: gpg_pub_key
-    GRAFANA_API_KEY:
-      from_secret: grafana_api_key
-  image: grafana/build-container:1.5.4
-  name: package-enterprise2
-- commands:
-  - ./bin/grabpl upload-cdn --edition enterprise2 --src-bucket "$${PRERELEASE_BUCKET}"
-    --src-dir artifacts/static-assets
-  depends_on:
-  - package-enterprise2
-  environment:
-    GCP_KEY:
-      from_secret: gcp_key
-    PRERELEASE_BUCKET:
-      from_secret: prerelease_bucket
-  image: grafana/grafana-ci-deploy:1.3.1
-  name: upload-cdn-assets-enterprise2
-- commands:
-  - ./bin/grabpl upload-packages --edition enterprise2 --packages-bucket $${PRERELEASE_BUCKET}/artifacts/downloads-enterprise2
-  depends_on:
-  - package-enterprise2
-  environment:
-    GCP_KEY:
-      from_secret: gcp_key
-    PRERELEASE_BUCKET:
-      from_secret: prerelease_bucket
-  image: grafana/grafana-ci-deploy:1.3.1
-  name: upload-packages-enterprise2
-trigger:
-  event:
-    exclude:
-    - promote
-  ref:
-  - refs/tags/v*
-  repo:
-    exclude:
-    - grafana/grafana
-type: docker
-volumes:
-- host:
-    path: /var/run/docker.sock
-  name: docker
-- name: postgres
-  temp:
-    medium: memory
-- name: mysql
-  temp:
-    medium: memory
----
-clone:
-  disable: true
-depends_on: []
-image_pull_secrets:
-- dockerconfigjson
-kind: pipeline
-name: enterprise-test-release
-node:
-  type: no-parallel
-platform:
-  arch: amd64
-  os: linux
-services: []
-steps:
-- commands:
-  - mkdir -p bin
-  - curl -fL -o bin/grabpl https://grafana-downloads.storage.googleapis.com/grafana-build-pipeline/v2.9.41/grabpl
-  - chmod +x bin/grabpl
-  image: byrnedo/alpine-curl:0.1.8
-  name: grabpl
-- commands:
-  - echo $DRONE_RUNNER_NAME
-  image: alpine:3.15
-  name: identify-runner
-- commands:
-  - git clone "https://$${GITHUB_TOKEN}@github.com/grafana/grafana-enterprise.git"
-  - cd grafana-enterprise
-  - git checkout ${DRONE_TAG}
-  environment:
-    GITHUB_TOKEN:
-      from_secret: github_token
-  image: grafana/build-container:1.5.4
-  name: clone-enterprise
-- commands:
-  - mv bin/grabpl /tmp/
-  - rmdir bin
-  - mv grafana-enterprise /tmp/
-  - /tmp/grabpl init-enterprise --github-token $${GITHUB_TOKEN} /tmp/grafana-enterprise
-    ${DRONE_TAG}
-  - mv /tmp/grafana-enterprise/deployment_tools_config.json deployment_tools_config.json
-  - mkdir bin
-  - mv /tmp/grabpl bin/
-  depends_on:
-  - clone-enterprise
-  environment:
-    GITHUB_TOKEN:
-      from_secret: github_token
-  image: grafana/build-container:1.5.4
-  name: init-enterprise
-- commands:
-  - make gen-go
-  depends_on:
-  - init-enterprise
-  image: grafana/build-container:1.5.4
-  name: wire-install
-- commands:
-  - yarn install --immutable
-  depends_on:
-  - init-enterprise
-  image: grafana/build-container:1.5.4
-  name: yarn-install
-- commands:
-  - ./bin/grabpl gen-version ${DRONE_TAG}
-  depends_on:
-  - init-enterprise
-  image: grafana/build-container:1.5.4
-  name: gen-version
-- commands:
-  - |-
-    echo -e "unknwon
-    referer
-    errorstring
-    eror
-    iam
-    wan" > words_to_ignore.txt
-  - codespell -I words_to_ignore.txt docs/
-  - rm words_to_ignore.txt
-  image: grafana/build-container:1.5.4
-  name: codespell
-- commands:
-  - ./bin/grabpl lint-backend --edition enterprise
-  depends_on:
-  - wire-install
-  environment:
-    CGO_ENABLED: "1"
-  image: grafana/build-container:1.5.4
-  name: lint-backend
-- commands:
-  - yarn run prettier:check
-  - yarn run lint
-  - yarn run i18n:compile
-  - yarn run typecheck
-  depends_on:
-  - yarn-install
-  environment:
-    TEST_MAX_WORKERS: 50%
-  image: grafana/build-container:1.5.4
-  name: lint-frontend
-- commands:
-  - ./bin/grabpl test-backend --edition enterprise
-  depends_on:
-  - wire-install
-  image: grafana/build-container:1.5.4
-  name: test-backend
-- commands:
-  - ./bin/grabpl integration-tests --edition enterprise
-  depends_on:
-  - wire-install
-  image: grafana/build-container:1.5.4
-  name: test-backend-integration
-- commands:
-  - yarn run ci:test-frontend
-  depends_on:
-  - yarn-install
-  environment:
-    TEST_MAX_WORKERS: 50%
-  image: grafana/build-container:1.5.4
-  name: test-frontend
-- commands:
-  - ./bin/grabpl lint-backend --edition enterprise2
-  depends_on:
-  - wire-install
-  environment:
-    CGO_ENABLED: "1"
-  image: grafana/build-container:1.5.4
-  name: lint-backend-enterprise2
-- commands:
-  - ./bin/grabpl test-backend --edition enterprise2
-  depends_on:
-  - wire-install
-  image: grafana/build-container:1.5.4
-  name: test-backend-enterprise2
-- commands:
-  - ./bin/grabpl integration-tests --edition enterprise2
-  depends_on:
-  - wire-install
-  image: grafana/build-container:1.5.4
-  name: test-backend-integration-enterprise2
-trigger:
-  event:
-    exclude:
-    - promote
-  ref:
-  - refs/tags/v*
-  repo:
-    exclude:
-    - grafana/grafana
-type: docker
-volumes:
-- host:
-    path: /var/run/docker.sock
-  name: docker
----
-clone:
-  disable: true
-depends_on: []
-image_pull_secrets:
-- dockerconfigjson
-kind: pipeline
-name: enterprise-integration-tests-release
-node:
-  type: no-parallel
-platform:
-  arch: amd64
-  os: linux
-services:
-- environment:
-    PGDATA: /var/lib/postgresql/data/pgdata
-    POSTGRES_DB: grafanatest
-    POSTGRES_PASSWORD: grafanatest
-    POSTGRES_USER: grafanatest
-  image: postgres:12.3-alpine
-  name: postgres
-  volumes:
-  - name: postgres
-    path: /var/lib/postgresql/data/pgdata
-- environment:
-    MYSQL_DATABASE: grafana_tests
-    MYSQL_PASSWORD: password
-    MYSQL_ROOT_PASSWORD: rootpass
-    MYSQL_USER: grafana
-  image: mysql:5.6.48
-  name: mysql
-  volumes:
-  - name: mysql
-    path: /var/lib/mysql
-- environment: {}
-  image: redis:6.2.1-alpine
-  name: redis
-- environment: {}
-  image: memcached:1.6.9-alpine
-  name: memcached
-steps:
-- commands:
-  - mkdir -p bin
-  - curl -fL -o bin/grabpl https://grafana-downloads.storage.googleapis.com/grafana-build-pipeline/v2.9.41/grabpl
-  - chmod +x bin/grabpl
-  image: byrnedo/alpine-curl:0.1.8
-  name: grabpl
-- commands:
-  - echo $DRONE_RUNNER_NAME
-  image: alpine:3.15
-  name: identify-runner
-- commands:
-  - git clone "https://$${GITHUB_TOKEN}@github.com/grafana/grafana-enterprise.git"
-  - cd grafana-enterprise
-  - git checkout ${DRONE_TAG}
-  environment:
-    GITHUB_TOKEN:
-      from_secret: github_token
-  image: grafana/build-container:1.5.4
-  name: clone-enterprise
-- commands:
-  - mv bin/grabpl /tmp/
-  - rmdir bin
-  - mv grafana-enterprise /tmp/
-  - /tmp/grabpl init-enterprise --github-token $${GITHUB_TOKEN} /tmp/grafana-enterprise
-    ${DRONE_TAG}
-  - mv /tmp/grafana-enterprise/deployment_tools_config.json deployment_tools_config.json
-  - mkdir bin
-  - mv /tmp/grabpl bin/
-  depends_on:
-  - clone-enterprise
-  environment:
-    GITHUB_TOKEN:
-      from_secret: github_token
-  image: grafana/build-container:1.5.4
-  name: init-enterprise
-- commands:
-  - apt-get update
-  - apt-get install -yq postgresql-client
-  - dockerize -wait tcp://postgres:5432 -timeout 120s
-  - psql -p 5432 -h postgres -U grafanatest -d grafanatest -f devenv/docker/blocks/postgres_tests/setup.sql
-  - go clean -testcache
-  - ./bin/grabpl integration-tests --database postgres
-  depends_on:
-  - init-enterprise
-  environment:
-    GRAFANA_TEST_DB: postgres
-    PGPASSWORD: grafanatest
-    POSTGRES_HOST: postgres
-  image: grafana/build-container:1.5.4
-  name: postgres-integration-tests
-- commands:
-  - apt-get update
-  - apt-get install -yq default-mysql-client
-  - dockerize -wait tcp://mysql:3306 -timeout 120s
-  - cat devenv/docker/blocks/mysql_tests/setup.sql | mysql -h mysql -P 3306 -u root
-    -prootpass
-  - go clean -testcache
-  - ./bin/grabpl integration-tests --database mysql
-  depends_on:
-  - init-enterprise
-  environment:
-    GRAFANA_TEST_DB: mysql
-    MYSQL_HOST: mysql
-  image: grafana/build-container:1.5.4
-  name: mysql-integration-tests
-- commands:
-  - dockerize -wait tcp://redis:6379/0 -timeout 120s
-  - ./bin/grabpl integration-tests
-  depends_on:
-  - init-enterprise
-  environment:
-    REDIS_URL: redis://redis:6379/0
-  image: grafana/build-container:1.5.4
-  name: redis-integration-tests
-- commands:
-  - dockerize -wait tcp://memcached:11211 -timeout 120s
-  - ./bin/grabpl integration-tests
-  depends_on:
-  - init-enterprise
-  environment:
-    MEMCACHED_HOSTS: memcached:11211
-  image: grafana/build-container:1.5.4
-  name: memcached-integration-tests
-trigger:
-  event:
-    exclude:
-    - promote
-  ref:
-  - refs/tags/v*
-  repo:
-    exclude:
-    - grafana/grafana
-type: docker
-volumes:
-- host:
-    path: /var/run/docker.sock
-  name: docker
-- name: postgres
-  temp:
-    medium: memory
-- name: mysql
-  temp:
-    medium: memory
----
-clone:
-  disable: true
-depends_on:
-- enterprise-build-e2e-publish-release
-- enterprise-test-release
-- enterprise-integration-tests-release
-image_pull_secrets:
-- dockerconfigjson
-kind: pipeline
-name: enterprise-windows-release
-platform:
-  arch: amd64
-  os: windows
-  version: "1809"
-services: []
-steps:
-- commands:
-  - echo $env:DRONE_RUNNER_NAME
-  image: mcr.microsoft.com/windows:1809
-  name: identify-runner
-- commands:
-  - $$ProgressPreference = "SilentlyContinue"
-  - Invoke-WebRequest https://grafana-downloads.storage.googleapis.com/grafana-build-pipeline/v2.9.41/windows/grabpl.exe
-    -OutFile grabpl.exe
-  - git clone "https://$$env:GITHUB_TOKEN@github.com/grafana/grafana-enterprise.git"
-  - cd grafana-enterprise
-  - git checkout ${DRONE_TAG}
-  environment:
-    GITHUB_TOKEN:
-      from_secret: github_token
-  image: grafana/ci-wix:0.1.1
-  name: clone
-- commands:
-  - cp -r grafana-enterprise C:\App\grafana-enterprise
-  - rm -r -force grafana-enterprise
-  - cp grabpl.exe C:\App\grabpl.exe
-  - rm -force grabpl.exe
-  - C:\App\grabpl.exe init-enterprise --github-token $$env:GITHUB_TOKEN C:\App\grafana-enterprise
-  - cp C:\App\grabpl.exe grabpl.exe
-  depends_on:
-  - clone
-  environment:
-    GITHUB_TOKEN:
-      from_secret: github_token
-  image: grafana/ci-wix:0.1.1
-  name: windows-init
-- commands:
-  - $$gcpKey = $$env:GCP_KEY
-  - '[System.Text.Encoding]::UTF8.GetString([System.Convert]::FromBase64String($$gcpKey))
-    > gcpkey.json'
-  - dos2unix gcpkey.json
-  - gcloud auth activate-service-account --key-file=gcpkey.json
-  - rm gcpkey.json
-  - cp C:\App\nssm-2.24.zip .
-  - .\grabpl.exe gen-version ${DRONE_TAG}
-  - .\grabpl.exe windows-installer --edition enterprise ${DRONE_TAG}
-  - $$fname = ((Get-Childitem grafana*.msi -name) -split "`n")[0]
-  - gsutil cp $$fname gs://%PRERELEASE_BUCKET%/artifacts/downloads/${DRONE_TAG}/enterprise/release/
-  - gsutil cp "$$fname.sha256" gs://%PRERELEASE_BUCKET%/artifacts/downloads/${DRONE_TAG}/enterprise/release/
-  depends_on:
-  - windows-init
-  environment:
-    GCP_KEY:
-      from_secret: gcp_key
-    GITHUB_TOKEN:
-      from_secret: github_token
-    PRERELEASE_BUCKET:
-      from_secret: prerelease_bucket
-  image: grafana/ci-wix:0.1.1
-  name: build-windows-installer
-trigger:
-  event:
-    exclude:
-    - promote
-  ref:
-  - refs/tags/v*
-  repo:
-    exclude:
-    - grafana/grafana
-type: docker
-volumes:
-- host:
-    path: /var/run/docker.sock
-  name: docker
----
-depends_on: []
-kind: pipeline
-name: publish-docker-oss-public
-node:
-  type: no-parallel
-platform:
-  arch: amd64
-  os: linux
-services: []
-steps:
-- commands:
-  - mkdir -p bin
-  - curl -fL -o bin/grabpl https://grafana-downloads.storage.googleapis.com/grafana-build-pipeline/v2.9.41/grabpl
-  - chmod +x bin/grabpl
-  image: byrnedo/alpine-curl:0.1.8
-  name: grabpl
-- commands:
-  - ./bin/grabpl artifacts docker fetch --version-tag ${TAG} --edition oss --base
-    alpine --base ubuntu --arch amd64 --arch arm64 --arch armv7
-  depends_on:
-  - grabpl
-  environment:
-    DOCKER_PASSWORD:
-      from_secret: docker_password
-    DOCKER_USER:
-      from_secret: docker_username
-    GCP_KEY:
-      from_secret: gcp_key
-  image: google/cloud-sdk
-  name: fetch-images-oss
-  volumes:
-  - name: docker
-    path: /var/run/docker.sock
-- commands:
-  - ./bin/grabpl artifacts docker publish --dockerhub-repo grafana --base alpine --base
-    ubuntu --arch amd64 --arch arm64 --arch armv7 --version-tag ${TAG}
-  depends_on:
-  - fetch-images-oss
-  environment:
-    DOCKER_PASSWORD:
-      from_secret: docker_password
-    DOCKER_USER:
-      from_secret: docker_username
-    GCP_KEY:
-      from_secret: gcp_key
-  image: google/cloud-sdk
-  name: publish-images-grafana
-  volumes:
-  - name: docker
-    path: /var/run/docker.sock
-- commands:
-  - ./bin/grabpl artifacts docker publish --dockerhub-repo grafana-oss --base alpine
-    --base ubuntu --arch amd64 --arch arm64 --arch armv7 --version-tag ${TAG}
-  depends_on:
-  - fetch-images-oss
-  environment:
-    DOCKER_PASSWORD:
-      from_secret: docker_password
-    DOCKER_USER:
-      from_secret: docker_username
-    GCP_KEY:
-      from_secret: gcp_key
-  image: google/cloud-sdk
-  name: publish-images-grafana-oss
-  volumes:
-  - name: docker
-    path: /var/run/docker.sock
-trigger:
-  event:
-  - promote
-  target:
-  - public
-type: docker
-volumes:
-- host:
-    path: /var/run/docker.sock
-  name: docker
----
-depends_on: []
-kind: pipeline
-name: publish-docker-enterprise-public
-node:
-  type: no-parallel
-platform:
-  arch: amd64
-  os: linux
-services: []
-steps:
-- commands:
-  - mkdir -p bin
-  - curl -fL -o bin/grabpl https://grafana-downloads.storage.googleapis.com/grafana-build-pipeline/v2.9.41/grabpl
-  - chmod +x bin/grabpl
-  image: byrnedo/alpine-curl:0.1.8
-  name: grabpl
-- commands:
-  - ./bin/grabpl artifacts docker fetch --version-tag ${TAG} --edition enterprise
-    --base alpine --base ubuntu --arch amd64 --arch arm64 --arch armv7
-  depends_on:
-  - grabpl
-  environment:
-    DOCKER_PASSWORD:
-      from_secret: docker_password
-    DOCKER_USER:
-      from_secret: docker_username
-    GCP_KEY:
-      from_secret: gcp_key
-  image: google/cloud-sdk
-  name: fetch-images-enterprise
-  volumes:
-  - name: docker
-    path: /var/run/docker.sock
-- commands:
-  - ./bin/grabpl artifacts docker publish --dockerhub-repo grafana-enterprise --base
-    alpine --base ubuntu --arch amd64 --arch arm64 --arch armv7 --version-tag ${TAG}
-  depends_on:
-  - fetch-images-enterprise
-  environment:
-    DOCKER_PASSWORD:
-      from_secret: docker_password
-    DOCKER_USER:
-      from_secret: docker_username
-    GCP_KEY:
-      from_secret: gcp_key
-  image: google/cloud-sdk
-  name: publish-images-grafana-enterprise
-  volumes:
-  - name: docker
-    path: /var/run/docker.sock
-trigger:
-  event:
-  - promote
-  target:
-  - public
-type: docker
-volumes:
-- host:
-    path: /var/run/docker.sock
-  name: docker
----
-depends_on: []
-kind: pipeline
-name: publish-docker-oss-security
-node:
-  type: no-parallel
-platform:
-  arch: amd64
-  os: linux
-services: []
-steps:
-- commands:
-  - mkdir -p bin
-  - curl -fL -o bin/grabpl https://grafana-downloads.storage.googleapis.com/grafana-build-pipeline/v2.9.41/grabpl
-  - chmod +x bin/grabpl
-  image: byrnedo/alpine-curl:0.1.8
-  name: grabpl
-- commands:
-  - ./bin/grabpl artifacts docker fetch --version-tag ${TAG} --edition oss --base
-    alpine --base ubuntu --arch amd64 --arch arm64 --arch armv7
-  depends_on:
-  - grabpl
-  environment:
-    DOCKER_PASSWORD:
-      from_secret: docker_password
-    DOCKER_USER:
-      from_secret: docker_username
-    GCP_KEY:
-      from_secret: gcp_key
-  image: google/cloud-sdk
-  name: fetch-images-oss
-  volumes:
-  - name: docker
-    path: /var/run/docker.sock
-- commands:
-  - ./bin/grabpl artifacts docker publish --security --dockerhub-repo grafana --base
-    alpine --base ubuntu --arch amd64 --arch arm64 --arch armv7 --version-tag ${TAG}
-  depends_on:
-  - fetch-images-oss
-  environment:
-    DOCKER_PASSWORD:
-      from_secret: docker_password
-    DOCKER_USER:
-      from_secret: docker_username
-    GCP_KEY:
-      from_secret: gcp_key
-  image: google/cloud-sdk
-  name: publish-images-grafana
-  volumes:
-  - name: docker
-    path: /var/run/docker.sock
-- commands:
-  - ./bin/grabpl artifacts docker publish --security --dockerhub-repo grafana-oss
-    --base alpine --base ubuntu --arch amd64 --arch arm64 --arch armv7 --version-tag
-    ${TAG}
-  depends_on:
-  - fetch-images-oss
-  environment:
-    DOCKER_PASSWORD:
-      from_secret: docker_password
-    DOCKER_USER:
-      from_secret: docker_username
-    GCP_KEY:
-      from_secret: gcp_key
-  image: google/cloud-sdk
-  name: publish-images-grafana-oss
-  volumes:
-  - name: docker
-    path: /var/run/docker.sock
-trigger:
-  event:
-  - promote
-  target:
-  - security
-type: docker
-volumes:
-- host:
-    path: /var/run/docker.sock
-  name: docker
----
-depends_on: []
-kind: pipeline
-name: publish-docker-enterprise-security
-node:
-  type: no-parallel
-platform:
-  arch: amd64
-  os: linux
-services: []
-steps:
-- commands:
-  - mkdir -p bin
-  - curl -fL -o bin/grabpl https://grafana-downloads.storage.googleapis.com/grafana-build-pipeline/v2.9.41/grabpl
-  - chmod +x bin/grabpl
-  image: byrnedo/alpine-curl:0.1.8
-  name: grabpl
-- commands:
-  - ./bin/grabpl artifacts docker fetch --version-tag ${TAG} --edition enterprise
-    --base alpine --base ubuntu --arch amd64 --arch arm64 --arch armv7
-  depends_on:
-  - grabpl
-  environment:
-    DOCKER_PASSWORD:
-      from_secret: docker_password
-    DOCKER_USER:
-      from_secret: docker_username
-    GCP_KEY:
-      from_secret: gcp_key
-  image: google/cloud-sdk
-  name: fetch-images-enterprise
-  volumes:
-  - name: docker
-    path: /var/run/docker.sock
-- commands:
-  - ./bin/grabpl artifacts docker publish --security --dockerhub-repo grafana-enterprise
-    --base alpine --base ubuntu --arch amd64 --arch arm64 --arch armv7 --version-tag
-    ${TAG}
-  depends_on:
-  - fetch-images-enterprise
-  environment:
-    DOCKER_PASSWORD:
-      from_secret: docker_password
-    DOCKER_USER:
-      from_secret: docker_username
-    GCP_KEY:
-      from_secret: gcp_key
-  image: google/cloud-sdk
-  name: publish-images-grafana-enterprise
-  volumes:
-  - name: docker
-    path: /var/run/docker.sock
-trigger:
-  event:
-  - promote
-  target:
-  - security
-type: docker
-volumes:
-- host:
-    path: /var/run/docker.sock
-  name: docker
----
-depends_on: []
-kind: pipeline
-name: publish-artifacts-security
-node:
-  type: no-parallel
-platform:
-  arch: amd64
-  os: linux
-services: []
-steps:
-- commands:
-  - mkdir -p bin
-  - curl -fL -o bin/grabpl https://grafana-downloads.storage.googleapis.com/grafana-build-pipeline/v2.9.41/grabpl
-  - chmod +x bin/grabpl
-  image: byrnedo/alpine-curl:0.1.8
-  name: grabpl
-- commands:
-  - ./bin/grabpl artifacts publish --security --tag ${TAG} --src-bucket $${PRERELEASE_BUCKET}
-  depends_on:
-  - grabpl
-  environment:
-    GCP_KEY:
-      from_secret: gcp_key
-    PRERELEASE_BUCKET:
-      from_secret: prerelease_bucket
-  image: grafana/grafana-ci-deploy:1.3.1
-  name: publish-artifacts
-trigger:
-  event:
-  - promote
-  target:
-  - security
-type: docker
-volumes:
-- host:
-    path: /var/run/docker.sock
-  name: docker
----
-depends_on: []
-kind: pipeline
-name: publish-artifacts-public
-node:
-  type: no-parallel
-platform:
-  arch: amd64
-  os: linux
-services: []
-steps:
-- commands:
-  - mkdir -p bin
-  - curl -fL -o bin/grabpl https://grafana-downloads.storage.googleapis.com/grafana-build-pipeline/v2.9.41/grabpl
-  - chmod +x bin/grabpl
-  image: byrnedo/alpine-curl:0.1.8
-  name: grabpl
-- commands:
-  - ./bin/grabpl artifacts publish --tag ${TAG} --src-bucket $${PRERELEASE_BUCKET}
-  depends_on:
-  - grabpl
-  environment:
-    GCP_KEY:
-      from_secret: gcp_key
-    PRERELEASE_BUCKET:
-      from_secret: prerelease_bucket
-  image: grafana/grafana-ci-deploy:1.3.1
-  name: publish-artifacts
-trigger:
-  event:
-  - promote
-  target:
-  - public
-type: docker
-volumes:
-- host:
-    path: /var/run/docker.sock
-  name: docker
----
-depends_on: []
-kind: pipeline
-name: publish-npm-packages-public
-node:
-  type: no-parallel
-platform:
-  arch: amd64
-  os: linux
-services: []
-steps:
-- commands:
-  - mkdir -p bin
-  - curl -fL -o bin/grabpl https://grafana-downloads.storage.googleapis.com/grafana-build-pipeline/v2.9.41/grabpl
-  - chmod +x bin/grabpl
-  image: byrnedo/alpine-curl:0.1.8
-  name: grabpl
-- commands:
-  - yarn install --immutable
-  depends_on:
-  - grabpl
-  image: grafana/build-container:1.5.4
-  name: yarn-install
-- commands:
-  - ./bin/grabpl artifacts npm retrieve --tag v${TAG}
-  depends_on:
-  - yarn-install
-  environment:
-    GCP_KEY:
-      from_secret: gcp_key
-    PRERELEASE_BUCKET:
-      from_secret: prerelease_bucket
-  image: grafana/grafana-ci-deploy:1.3.1
-  name: retrieve-npm-packages
-- commands:
-  - ./bin/grabpl artifacts npm release --tag v${TAG}
-  depends_on:
-  - retrieve-npm-packages
-  environment:
-    NPM_TOKEN:
-      from_secret: npm_token
-  image: grafana/build-container:1.5.4
-  name: release-npm-packages
-trigger:
-  event:
-  - promote
-  target:
-  - public
-type: docker
-volumes:
-- host:
-    path: /var/run/docker.sock
-  name: docker
----
-depends_on:
-- publish-artifacts-public
-- publish-docker-oss-public
-- publish-docker-enterprise-public
-kind: pipeline
-name: publish-packages
-node:
-  type: no-parallel
-platform:
-  arch: amd64
-  os: linux
-services: []
-steps:
-- commands:
-  - mkdir -p bin
-  - curl -fL -o bin/grabpl https://grafana-downloads.storage.googleapis.com/grafana-build-pipeline/v2.9.41/grabpl
-  - chmod +x bin/grabpl
-  image: byrnedo/alpine-curl:0.1.8
-  name: grabpl
-- commands:
-  - ./bin/grabpl store-packages --edition oss --packages-bucket grafana-downloads
-    --gcp-key /tmp/gcpkey.json ${DRONE_TAG}
-  depends_on:
-  - grabpl
-  environment:
-    GCP_KEY:
-      from_secret: gcp_key
-    GPG_KEY_PASSWORD:
-      from_secret: gpg_key_password
-    GPG_PRIV_KEY:
-      from_secret: gpg_priv_key
-    GPG_PUB_KEY:
-      from_secret: gpg_pub_key
-    GRAFANA_COM_API_KEY:
-      from_secret: grafana_api_key
-  image: grafana/grafana-ci-deploy:1.3.1
-  name: store-packages-oss
-- commands:
-  - ./bin/grabpl store-packages --edition enterprise --packages-bucket grafana-downloads
-    --gcp-key /tmp/gcpkey.json ${DRONE_TAG}
-  depends_on:
-  - grabpl
-  environment:
-    GCP_KEY:
-      from_secret: gcp_key
-    GPG_KEY_PASSWORD:
-      from_secret: gpg_key_password
-    GPG_PRIV_KEY:
-      from_secret: gpg_priv_key
-    GPG_PUB_KEY:
-      from_secret: gpg_pub_key
-    GRAFANA_COM_API_KEY:
-      from_secret: grafana_api_key
-  image: grafana/grafana-ci-deploy:1.3.1
-  name: store-packages-enterprise
-trigger:
-  event:
-  - promote
-  target:
-  - public
-type: docker
-volumes:
-- host:
-    path: /var/run/docker.sock
-  name: docker
----
-depends_on: []
-kind: pipeline
-name: oss-build-e2e-publish-release-branch
-node:
-  type: no-parallel
-platform:
-  arch: amd64
-  os: linux
-services: []
-steps:
-- commands:
-  - echo $DRONE_RUNNER_NAME
-  image: alpine:3.15
-  name: identify-runner
-- commands:
-  - mkdir -p bin
-  - curl -fL -o bin/grabpl https://grafana-downloads.storage.googleapis.com/grafana-build-pipeline/v2.9.41/grabpl
-  - chmod +x bin/grabpl
-  image: byrnedo/alpine-curl:0.1.8
-  name: grabpl
-- commands:
-  - ./bin/grabpl gen-version --build-id ${DRONE_BUILD_NUMBER}
-  depends_on:
-  - grabpl
-  image: grafana/build-container:1.5.4
-  name: gen-version
-- commands:
-  - make gen-go
-  image: grafana/build-container:1.5.4
-  name: wire-install
-- commands:
-  - yarn install --immutable
-  depends_on:
-  - grabpl
-  image: grafana/build-container:1.5.4
-  name: yarn-install
-- commands:
-  - ./bin/grabpl build-backend --jobs 8 --edition oss --build-id ${DRONE_BUILD_NUMBER}
-  depends_on:
-  - gen-version
-  - wire-install
-  image: grafana/build-container:1.5.4
-  name: build-backend
-- commands:
-  - ./bin/grabpl build-frontend --jobs 8 --edition oss --build-id ${DRONE_BUILD_NUMBER}
-  depends_on:
-  - gen-version
-  - yarn-install
-  environment:
-    NODE_OPTIONS: --max_old_space_size=8192
-  image: grafana/build-container:1.5.4
-  name: build-frontend
-- commands:
-  - ./bin/grabpl build-frontend-packages --jobs 8 --edition oss --build-id ${DRONE_BUILD_NUMBER}
-  depends_on:
-  - gen-version
-  - yarn-install
-  environment:
-    NODE_OPTIONS: --max_old_space_size=8192
-  image: grafana/build-container:1.5.4
-  name: build-frontend-packages
-- commands:
-  - ./bin/grabpl build-plugins --jobs 8 --edition oss --sign --signing-admin
-  depends_on:
-  - gen-version
-  - yarn-install
-  environment:
-    GRAFANA_API_KEY:
-      from_secret: grafana_api_key
-  image: grafana/build-container:1.5.4
-  name: build-plugins
-- commands:
-  - ./bin/linux-amd64/grafana-cli cue validate-schema --grafana-root .
-  depends_on:
-  - build-backend
-  image: grafana/build-container:1.5.4
-  name: validate-scuemata
-- commands:
-  - '# It is required that the generated Typescript be in sync with the input CUE
-    files.'
-  - '# To enforce this, the following command will attempt to generate Typescript
-    from all'
-  - '# appropriate .cue files, then compare with the corresponding (*.gen.ts) file
-    the generated'
-  - '# code would have been written to. It exits 1 if any diffs are found.'
-  - ./bin/linux-amd64/grafana-cli cue gen-ts --grafana-root . --diff
-  depends_on:
-  - validate-scuemata
-  image: grafana/build-container:1.5.4
-  name: ensure-cuetsified
-- commands:
-  - ./bin/grabpl package --jobs 8 --edition oss --build-id ${DRONE_BUILD_NUMBER} --sign
-  depends_on:
-  - build-plugins
-  - build-backend
-  - build-frontend
-  - build-frontend-packages
-  environment:
-    GPG_KEY_PASSWORD:
-      from_secret: gpg_key_password
-    GPG_PRIV_KEY:
-      from_secret: gpg_priv_key
-    GPG_PUB_KEY:
-      from_secret: gpg_pub_key
-    GRAFANA_API_KEY:
-      from_secret: grafana_api_key
-  image: grafana/build-container:1.5.4
-  name: package
-- commands:
-  - ls dist/*.tar.gz*
-  - cp dist/*.tar.gz* packaging/docker/
-  depends_on:
-  - package
-  image: grafana/build-container:1.5.4
-  name: copy-packages-for-docker
-- commands:
-  - ./bin/grabpl build-docker --edition oss --shouldSave
-  depends_on:
-  - copy-packages-for-docker
-  environment:
-    GCP_KEY:
-      from_secret: gcp_key
-  image: google/cloud-sdk
-  name: build-docker-images
-  volumes:
-  - name: docker
-    path: /var/run/docker.sock
-- commands:
-  - ./bin/grabpl build-docker --edition oss --shouldSave --ubuntu
-  depends_on:
-  - copy-packages-for-docker
-  environment:
-    GCP_KEY:
-      from_secret: gcp_key
-  image: google/cloud-sdk
-  name: build-docker-images-ubuntu
-  volumes:
-  - name: docker
-    path: /var/run/docker.sock
-- commands:
-  - ./scripts/grafana-server/start-server
-  depends_on:
-  - build-plugins
-  - build-backend
-  - build-frontend
-  - build-frontend-packages
-  detach: true
-  environment:
-    ARCH: linux-amd64
-    PORT: 3001
-  image: grafana/build-container:1.5.4
-  name: grafana-server
-- commands:
-  - apt-get install -y netcat
-  - ./bin/grabpl e2e-tests --port 3001 --suite dashboards-suite --tries 3
-  depends_on:
-  - grafana-server
-  environment:
-    HOST: grafana-server
-  image: cypress/included:9.5.1-node16.14.0-slim-chrome99-ff97
-  name: end-to-end-tests-dashboards-suite
-- commands:
-  - apt-get install -y netcat
-  - ./bin/grabpl e2e-tests --port 3001 --suite smoke-tests-suite --tries 3
-  depends_on:
-  - grafana-server
-  environment:
-    HOST: grafana-server
-  image: cypress/included:9.5.1-node16.14.0-slim-chrome99-ff97
-  name: end-to-end-tests-smoke-tests-suite
-- commands:
-  - apt-get install -y netcat
-  - ./bin/grabpl e2e-tests --port 3001 --suite panels-suite --tries 3
-  depends_on:
-  - grafana-server
-  environment:
-    HOST: grafana-server
-  image: cypress/included:9.5.1-node16.14.0-slim-chrome99-ff97
-  name: end-to-end-tests-panels-suite
-- commands:
-  - apt-get install -y netcat
-  - ./bin/grabpl e2e-tests --port 3001 --suite various-suite --tries 3
-  depends_on:
-  - grafana-server
-  environment:
-    HOST: grafana-server
-  image: cypress/included:9.5.1-node16.14.0-slim-chrome99-ff97
-  name: end-to-end-tests-various-suite
-- commands:
-  - apt-get update
-  - apt-get install -yq zip
-  - ls -lah ./e2e
-  - find ./e2e -type f -name "*.mp4"
-  - printenv GCP_GRAFANA_UPLOAD_ARTIFACTS_KEY > /tmp/gcpkey_upload_artifacts.json
-  - gcloud auth activate-service-account --key-file=/tmp/gcpkey_upload_artifacts.json
-  - find ./e2e -type f -name "*spec.ts.mp4" | zip e2e/videos.zip -@
-  - gsutil cp e2e/videos.zip gs://$${E2E_TEST_ARTIFACTS_BUCKET}/${DRONE_BUILD_NUMBER}/artifacts/videos/videos.zip
-  - export E2E_ARTIFACTS_VIDEO_ZIP=https://storage.googleapis.com/$${E2E_TEST_ARTIFACTS_BUCKET}/${DRONE_BUILD_NUMBER}/artifacts/videos/videos.zip
-  - 'echo "E2E Test artifacts uploaded to: $${E2E_ARTIFACTS_VIDEO_ZIP}"'
-  - 'curl -X POST https://api.github.com/repos/${DRONE_REPO}/statuses/${DRONE_COMMIT_SHA}
-    -H "Authorization: token $${GITHUB_TOKEN}" -d "{\"state\":\"success\",\"target_url\":\"$${E2E_ARTIFACTS_VIDEO_ZIP}\",
-    \"description\": \"Click on the details to download e2e recording videos\", \"context\":
-    \"e2e_artifacts\"}"'
-  depends_on:
-  - end-to-end-tests-dashboards-suite
-  - end-to-end-tests-panels-suite
-  - end-to-end-tests-smoke-tests-suite
-  - end-to-end-tests-various-suite
-  environment:
-    E2E_TEST_ARTIFACTS_BUCKET: releng-pipeline-artifacts-dev
-    GCP_GRAFANA_UPLOAD_ARTIFACTS_KEY:
-      from_secret: gcp_upload_artifacts_key
-    GITHUB_TOKEN:
-      from_secret: github_token
-  image: google/cloud-sdk:367.0.0
-  name: e2e-tests-artifacts-upload
-  when:
-    status:
-    - success
-    - failure
-- commands:
-  - yarn storybook:build
-  - ./bin/grabpl verify-storybook
-  depends_on:
-  - build-frontend
-  - build-frontend-packages
-  environment:
-    NODE_OPTIONS: --max_old_space_size=4096
-  image: grafana/build-container:1.5.4
-  name: build-storybook
-- commands:
-  - ./bin/grabpl upload-cdn --edition oss --src-bucket "grafana-static-assets"
-  depends_on:
-  - grafana-server
-  environment:
-    GCP_KEY:
-      from_secret: gcp_key
-    PRERELEASE_BUCKET:
-      from_secret: prerelease_bucket
-  image: grafana/grafana-ci-deploy:1.3.1
-  name: upload-cdn-assets
-  when:
-    repo:
-    - grafana/grafana
-- commands:
-  - ./bin/grabpl upload-packages --edition oss --packages-bucket grafana-downloads
-  depends_on:
-  - end-to-end-tests-dashboards-suite
-  - end-to-end-tests-panels-suite
-  - end-to-end-tests-smoke-tests-suite
-  - end-to-end-tests-various-suite
-  environment:
-    GCP_KEY:
-      from_secret: gcp_key
-    PRERELEASE_BUCKET:
-      from_secret: prerelease_bucket
-  image: grafana/grafana-ci-deploy:1.3.1
-  name: upload-packages
-  when:
-    repo:
-    - grafana/grafana
-trigger:
-  ref:
-  - refs/heads/v[0-9]*
-type: docker
-volumes:
-- host:
-    path: /var/run/docker.sock
-  name: docker
-- name: postgres
-  temp:
-    medium: memory
-- name: mysql
-  temp:
-    medium: memory
----
-depends_on: []
-kind: pipeline
-name: oss-test-release-branch
-node:
-  type: no-parallel
-platform:
-  arch: amd64
-  os: linux
-services: []
-steps:
-- commands:
-  - echo $DRONE_RUNNER_NAME
-  image: alpine:3.15
-  name: identify-runner
-- commands:
-  - mkdir -p bin
-  - curl -fL -o bin/grabpl https://grafana-downloads.storage.googleapis.com/grafana-build-pipeline/v2.9.41/grabpl
-  - chmod +x bin/grabpl
-  image: byrnedo/alpine-curl:0.1.8
-  name: grabpl
-- commands:
-  - ./bin/grabpl gen-version --build-id ${DRONE_BUILD_NUMBER}
-  depends_on:
-  - grabpl
-  image: grafana/build-container:1.5.4
-  name: gen-version
-- commands:
-  - make gen-go
-  image: grafana/build-container:1.5.4
-  name: wire-install
-- commands:
-  - yarn install --immutable
-  depends_on:
-  - grabpl
-  image: grafana/build-container:1.5.4
-  name: yarn-install
-- commands:
-  - ./bin/grabpl shellcheck
-  depends_on:
-  - grabpl
-  image: grafana/build-container:1.5.4
-  name: shellcheck
-- commands:
-  - |-
-    echo -e "unknwon
-    referer
-    errorstring
-    eror
-    iam
-    wan" > words_to_ignore.txt
-  - codespell -I words_to_ignore.txt docs/
-  - rm words_to_ignore.txt
-  image: grafana/build-container:1.5.4
-  name: codespell
-- commands:
-  - ./bin/grabpl lint-backend --edition oss
-  depends_on:
-  - wire-install
-  environment:
-    CGO_ENABLED: "1"
-  image: grafana/build-container:1.5.4
-  name: lint-backend
-- commands:
-  - yarn run prettier:check
-  - yarn run lint
-  - yarn run i18n:compile
-  - yarn run typecheck
-  depends_on:
-  - yarn-install
-  environment:
-    TEST_MAX_WORKERS: 50%
-  image: grafana/build-container:1.5.4
-  name: lint-frontend
-- commands:
-  - ./bin/grabpl test-backend --edition oss
-  depends_on:
-  - wire-install
-  image: grafana/build-container:1.5.4
-  name: test-backend
-- commands:
-  - ./bin/grabpl integration-tests --edition oss
-  depends_on:
-  - wire-install
-  image: grafana/build-container:1.5.4
-  name: test-backend-integration
-- commands:
-  - yarn run ci:test-frontend
-  depends_on:
-  - yarn-install
-  environment:
-    TEST_MAX_WORKERS: 50%
-  image: grafana/build-container:1.5.4
-  name: test-frontend
-trigger:
-  ref:
-  - refs/heads/v[0-9]*
-type: docker
-volumes:
-- host:
-    path: /var/run/docker.sock
-  name: docker
----
-depends_on: []
-kind: pipeline
-name: oss-integration-tests-release-branch
-node:
-  type: no-parallel
-platform:
-  arch: amd64
-  os: linux
-services:
-- environment:
-    PGDATA: /var/lib/postgresql/data/pgdata
-    POSTGRES_DB: grafanatest
-    POSTGRES_PASSWORD: grafanatest
-    POSTGRES_USER: grafanatest
-  image: postgres:12.3-alpine
-  name: postgres
-  volumes:
-  - name: postgres
-    path: /var/lib/postgresql/data/pgdata
-- environment:
-    MYSQL_DATABASE: grafana_tests
-    MYSQL_PASSWORD: password
-    MYSQL_ROOT_PASSWORD: rootpass
-    MYSQL_USER: grafana
-  image: mysql:5.6.48
-  name: mysql
-  volumes:
-  - name: mysql
-    path: /var/lib/mysql
-steps:
-- commands:
-  - mkdir -p bin
-  - curl -fL -o bin/grabpl https://grafana-downloads.storage.googleapis.com/grafana-build-pipeline/v2.9.41/grabpl
-  - chmod +x bin/grabpl
-  image: byrnedo/alpine-curl:0.1.8
-  name: grabpl
-- commands:
-  - echo $DRONE_RUNNER_NAME
-  image: alpine:3.15
-  name: identify-runner
-- commands:
-  - apt-get update
-  - apt-get install -yq postgresql-client
-  - dockerize -wait tcp://postgres:5432 -timeout 120s
-  - psql -p 5432 -h postgres -U grafanatest -d grafanatest -f devenv/docker/blocks/postgres_tests/setup.sql
-  - go clean -testcache
-  - ./bin/grabpl integration-tests --database postgres
-  depends_on:
-  - grabpl
-  environment:
-    GRAFANA_TEST_DB: postgres
-    PGPASSWORD: grafanatest
-    POSTGRES_HOST: postgres
-  image: grafana/build-container:1.5.4
-  name: postgres-integration-tests
-- commands:
-  - apt-get update
-  - apt-get install -yq default-mysql-client
-  - dockerize -wait tcp://mysql:3306 -timeout 120s
-  - cat devenv/docker/blocks/mysql_tests/setup.sql | mysql -h mysql -P 3306 -u root
-    -prootpass
-  - go clean -testcache
-  - ./bin/grabpl integration-tests --database mysql
-  depends_on:
-  - grabpl
-  environment:
-    GRAFANA_TEST_DB: mysql
-    MYSQL_HOST: mysql
-  image: grafana/build-container:1.5.4
-  name: mysql-integration-tests
-trigger:
-  ref:
-  - refs/heads/v[0-9]*
-type: docker
-volumes:
-- host:
-    path: /var/run/docker.sock
-  name: docker
-- name: postgres
-  temp:
-    medium: memory
-- name: mysql
-  temp:
-    medium: memory
----
-depends_on:
-- oss-build-e2e-publish-release-branch
-- oss-test-release-branch
-- oss-integration-tests-release-branch
-kind: pipeline
-name: oss-windows-release-branch
-platform:
-  arch: amd64
-  os: windows
-  version: "1809"
-services: []
-steps:
-- commands:
-  - echo $env:DRONE_RUNNER_NAME
-  image: mcr.microsoft.com/windows:1809
-  name: identify-runner
-- commands:
-  - $$ProgressPreference = "SilentlyContinue"
-  - Invoke-WebRequest https://grafana-downloads.storage.googleapis.com/grafana-build-pipeline/v2.9.41/windows/grabpl.exe
-    -OutFile grabpl.exe
-  image: grafana/ci-wix:0.1.1
-  name: windows-init
-- commands:
-  - $$gcpKey = $$env:GCP_KEY
-  - '[System.Text.Encoding]::UTF8.GetString([System.Convert]::FromBase64String($$gcpKey))
-    > gcpkey.json'
-  - dos2unix gcpkey.json
-  - gcloud auth activate-service-account --key-file=gcpkey.json
-  - rm gcpkey.json
-  - cp C:\App\nssm-2.24.zip .
-  depends_on:
-  - windows-init
-  environment:
-    GCP_KEY:
-      from_secret: gcp_key
-    GITHUB_TOKEN:
-      from_secret: github_token
-    PRERELEASE_BUCKET:
-      from_secret: prerelease_bucket
-  image: grafana/ci-wix:0.1.1
-  name: build-windows-installer
-trigger:
-  ref:
-  - refs/heads/v[0-9]*
-type: docker
-volumes:
-- host:
-    path: /var/run/docker.sock
-  name: docker
----
-clone:
-  disable: true
-depends_on: []
-image_pull_secrets:
-- dockerconfigjson
-kind: pipeline
-name: enterprise-build-e2e-publish-release-branch
-node:
-  type: no-parallel
-platform:
-  arch: amd64
-  os: linux
-services: []
-steps:
-- commands:
-  - mkdir -p bin
-  - curl -fL -o bin/grabpl https://grafana-downloads.storage.googleapis.com/grafana-build-pipeline/v2.9.41/grabpl
-  - chmod +x bin/grabpl
-  image: byrnedo/alpine-curl:0.1.8
-  name: grabpl
-- commands:
-  - echo $DRONE_RUNNER_NAME
-  image: alpine:3.15
-  name: identify-runner
-- commands:
-  - git clone "https://$${GITHUB_TOKEN}@github.com/grafana/grafana-enterprise.git"
-  - cd grafana-enterprise
-  - git checkout ${DRONE_BRANCH}
-  environment:
-    GITHUB_TOKEN:
-      from_secret: github_token
-  image: grafana/build-container:1.5.4
-  name: clone-enterprise
-- commands:
-  - mv bin/grabpl /tmp/
-  - rmdir bin
-  - mv grafana-enterprise /tmp/
-  - /tmp/grabpl init-enterprise  /tmp/grafana-enterprise
-  - mv /tmp/grafana-enterprise/deployment_tools_config.json deployment_tools_config.json
-  - mkdir bin
-  - mv /tmp/grabpl bin/
-  depends_on:
-  - clone-enterprise
-  environment: {}
-  image: grafana/build-container:1.5.4
-  name: init-enterprise
-- commands:
-  - make gen-go
-  depends_on:
-  - init-enterprise
-  image: grafana/build-container:1.5.4
-  name: wire-install
-- commands:
-  - yarn install --immutable
-  depends_on:
-  - init-enterprise
-  image: grafana/build-container:1.5.4
-  name: yarn-install
-- commands:
-  - ./bin/grabpl gen-version --build-id ${DRONE_BUILD_NUMBER}
-  depends_on:
-  - init-enterprise
-  image: grafana/build-container:1.5.4
-  name: gen-version
-- commands:
-  - ./bin/grabpl build-backend --jobs 8 --edition enterprise --build-id ${DRONE_BUILD_NUMBER}
-  depends_on:
-  - gen-version
-  - wire-install
-  image: grafana/build-container:1.5.4
-  name: build-backend
-- commands:
-  - ./bin/grabpl build-frontend --jobs 8 --edition enterprise --build-id ${DRONE_BUILD_NUMBER}
-  depends_on:
-  - gen-version
-  - yarn-install
-  environment:
-    NODE_OPTIONS: --max_old_space_size=8192
-  image: grafana/build-container:1.5.4
-  name: build-frontend
-- commands:
-  - ./bin/grabpl build-frontend-packages --jobs 8 --edition enterprise --build-id
-    ${DRONE_BUILD_NUMBER}
-  depends_on:
-  - gen-version
-  - yarn-install
-  environment:
-    NODE_OPTIONS: --max_old_space_size=8192
-  image: grafana/build-container:1.5.4
-  name: build-frontend-packages
-- commands:
-  - ./bin/grabpl build-plugins --jobs 8 --edition enterprise --sign --signing-admin
-  depends_on:
-  - gen-version
-  - yarn-install
-  environment:
-    GRAFANA_API_KEY:
-      from_secret: grafana_api_key
-  image: grafana/build-container:1.5.4
-  name: build-plugins
-- commands:
-  - ./bin/linux-amd64/grafana-cli cue validate-schema --grafana-root .
-  depends_on:
-  - build-backend
-  image: grafana/build-container:1.5.4
-  name: validate-scuemata
-- commands:
-  - '# It is required that the generated Typescript be in sync with the input CUE
-    files.'
-  - '# To enforce this, the following command will attempt to generate Typescript
-    from all'
-  - '# appropriate .cue files, then compare with the corresponding (*.gen.ts) file
-    the generated'
-  - '# code would have been written to. It exits 1 if any diffs are found.'
-  - ./bin/linux-amd64/grafana-cli cue gen-ts --grafana-root . --diff
-  depends_on:
-  - validate-scuemata
-  image: grafana/build-container:1.5.4
-  name: ensure-cuetsified
-- commands:
-  - ./bin/grabpl build-backend --jobs 8 --edition enterprise2 --build-id ${DRONE_BUILD_NUMBER}
-    --variants linux-amd64
-  depends_on:
-  - gen-version
-  - wire-install
-  image: grafana/build-container:1.5.4
-  name: build-backend-enterprise2
-- commands:
-  - ./bin/grabpl package --jobs 8 --edition enterprise --build-id ${DRONE_BUILD_NUMBER}
-    --sign
-  depends_on:
-  - build-plugins
-  - build-backend
-  - build-frontend
-  - build-frontend-packages
-  - build-backend-enterprise2
-  environment:
-    GPG_KEY_PASSWORD:
-      from_secret: gpg_key_password
-    GPG_PRIV_KEY:
-      from_secret: gpg_priv_key
-    GPG_PUB_KEY:
-      from_secret: gpg_pub_key
-    GRAFANA_API_KEY:
-      from_secret: grafana_api_key
-  image: grafana/build-container:1.5.4
-  name: package
-- commands:
-  - ls dist/*.tar.gz*
-  - cp dist/*.tar.gz* packaging/docker/
-  depends_on:
-  - package
-  image: grafana/build-container:1.5.4
-  name: copy-packages-for-docker
-- commands:
-  - ./bin/grabpl build-docker --edition enterprise --shouldSave
-  depends_on:
-  - copy-packages-for-docker
-  environment:
-    GCP_KEY:
-      from_secret: gcp_key
-  image: google/cloud-sdk
-  name: build-docker-images
-  volumes:
-  - name: docker
-    path: /var/run/docker.sock
-- commands:
-  - ./bin/grabpl build-docker --edition enterprise --shouldSave --ubuntu
-  depends_on:
-  - copy-packages-for-docker
-  environment:
-    GCP_KEY:
-      from_secret: gcp_key
-  image: google/cloud-sdk
-  name: build-docker-images-ubuntu
-  volumes:
-  - name: docker
-    path: /var/run/docker.sock
-- commands:
-  - ./scripts/grafana-server/start-server
-  depends_on:
-  - build-plugins
-  - build-backend
-  - build-frontend
-  - build-frontend-packages
-  detach: true
-  environment:
-    ARCH: linux-amd64
-    PORT: 3001
-    RUNDIR: scripts/grafana-server/tmp-grafana-enterprise
-  image: grafana/build-container:1.5.4
-  name: grafana-server
-- commands:
-  - apt-get install -y netcat
-  - ./bin/grabpl e2e-tests --port 3001 --suite dashboards-suite --tries 3
-  depends_on:
-  - grafana-server
-  environment:
-    HOST: grafana-server
-  image: cypress/included:9.5.1-node16.14.0-slim-chrome99-ff97
-  name: end-to-end-tests-dashboards-suite
-- commands:
-  - apt-get install -y netcat
-  - ./bin/grabpl e2e-tests --port 3001 --suite smoke-tests-suite --tries 3
-  depends_on:
-  - grafana-server
-  environment:
-    HOST: grafana-server
-  image: cypress/included:9.5.1-node16.14.0-slim-chrome99-ff97
-  name: end-to-end-tests-smoke-tests-suite
-- commands:
-  - apt-get install -y netcat
-  - ./bin/grabpl e2e-tests --port 3001 --suite panels-suite --tries 3
-  depends_on:
-  - grafana-server
-  environment:
-    HOST: grafana-server
-  image: cypress/included:9.5.1-node16.14.0-slim-chrome99-ff97
-  name: end-to-end-tests-panels-suite
-- commands:
-  - apt-get install -y netcat
-  - ./bin/grabpl e2e-tests --port 3001 --suite various-suite --tries 3
-  depends_on:
-  - grafana-server
-  environment:
-    HOST: grafana-server
-  image: cypress/included:9.5.1-node16.14.0-slim-chrome99-ff97
-  name: end-to-end-tests-various-suite
-- commands:
-  - apt-get update
-  - apt-get install -yq zip
-  - ls -lah ./e2e
-  - find ./e2e -type f -name "*.mp4"
-  - printenv GCP_GRAFANA_UPLOAD_ARTIFACTS_KEY > /tmp/gcpkey_upload_artifacts.json
-  - gcloud auth activate-service-account --key-file=/tmp/gcpkey_upload_artifacts.json
-  - find ./e2e -type f -name "*spec.ts.mp4" | zip e2e/videos.zip -@
-  - gsutil cp e2e/videos.zip gs://$${E2E_TEST_ARTIFACTS_BUCKET}/${DRONE_BUILD_NUMBER}/artifacts/videos/videos.zip
-  - export E2E_ARTIFACTS_VIDEO_ZIP=https://storage.googleapis.com/$${E2E_TEST_ARTIFACTS_BUCKET}/${DRONE_BUILD_NUMBER}/artifacts/videos/videos.zip
-  - 'echo "E2E Test artifacts uploaded to: $${E2E_ARTIFACTS_VIDEO_ZIP}"'
-  - 'curl -X POST https://api.github.com/repos/${DRONE_REPO}/statuses/${DRONE_COMMIT_SHA}
-    -H "Authorization: token $${GITHUB_TOKEN}" -d "{\"state\":\"success\",\"target_url\":\"$${E2E_ARTIFACTS_VIDEO_ZIP}\",
-    \"description\": \"Click on the details to download e2e recording videos\", \"context\":
-    \"e2e_artifacts\"}"'
-  depends_on:
-  - end-to-end-tests-dashboards-suite
-  - end-to-end-tests-panels-suite
-  - end-to-end-tests-smoke-tests-suite
-  - end-to-end-tests-various-suite
-  environment:
-    E2E_TEST_ARTIFACTS_BUCKET: releng-pipeline-artifacts-dev
-    GCP_GRAFANA_UPLOAD_ARTIFACTS_KEY:
-      from_secret: gcp_upload_artifacts_key
-    GITHUB_TOKEN:
-      from_secret: github_token
-  image: google/cloud-sdk:367.0.0
-  name: e2e-tests-artifacts-upload
-  when:
-    status:
-    - success
-    - failure
-- commands:
-  - yarn storybook:build
-  - ./bin/grabpl verify-storybook
-  depends_on:
-  - build-frontend
-  - build-frontend-packages
-  environment:
-    NODE_OPTIONS: --max_old_space_size=4096
-  image: grafana/build-container:1.5.4
-  name: build-storybook
-- commands:
-  - ./bin/grabpl upload-cdn --edition enterprise --src-bucket "grafana-static-assets"
-  depends_on:
-  - package
-  environment:
-    GCP_KEY:
-      from_secret: gcp_key
-    PRERELEASE_BUCKET:
-      from_secret: prerelease_bucket
-  image: grafana/grafana-ci-deploy:1.3.1
-  name: upload-cdn-assets
-  when:
-    repo:
-    - grafana/grafana
-- commands:
-  - ./bin/grabpl upload-packages --edition enterprise --packages-bucket grafana-downloads
-  depends_on:
-  - package
-  environment:
-    GCP_KEY:
-      from_secret: gcp_key
-    PRERELEASE_BUCKET:
-      from_secret: prerelease_bucket
-  image: grafana/grafana-ci-deploy:1.3.1
-  name: upload-packages
-  when:
-    repo:
-    - grafana/grafana
-- commands:
-  - ./bin/grabpl package --jobs 8 --edition enterprise2 --build-id ${DRONE_BUILD_NUMBER}
-    --variants linux-amd64 --sign
-  depends_on:
-  - build-plugins
-  - build-backend
-  - build-frontend
-  - build-frontend-packages
-  - build-backend-enterprise2
-  environment:
-    GPG_KEY_PASSWORD:
-      from_secret: gpg_key_password
-    GPG_PRIV_KEY:
-      from_secret: gpg_priv_key
-    GPG_PUB_KEY:
-      from_secret: gpg_pub_key
-    GRAFANA_API_KEY:
-      from_secret: grafana_api_key
-  image: grafana/build-container:1.5.4
-  name: package-enterprise2
-- commands:
-  - ./bin/grabpl upload-cdn --edition enterprise2 --src-bucket "grafana-static-assets"
-  depends_on:
-  - package-enterprise2
-  environment:
-    GCP_KEY:
-      from_secret: gcp_key
-    PRERELEASE_BUCKET:
-      from_secret: prerelease_bucket
-  image: grafana/grafana-ci-deploy:1.3.1
-  name: upload-cdn-assets-enterprise2
-- commands:
-  - ./bin/grabpl upload-packages --edition enterprise2 --packages-bucket grafana-downloads-enterprise2
-  depends_on:
-  - package-enterprise2
-  environment:
-    GCP_KEY:
-      from_secret: gcp_key
-    PRERELEASE_BUCKET:
-      from_secret: prerelease_bucket
-  image: grafana/grafana-ci-deploy:1.3.1
-  name: upload-packages-enterprise2
-trigger:
-  ref:
-  - refs/heads/v[0-9]*
-type: docker
-volumes:
-- host:
-    path: /var/run/docker.sock
-  name: docker
-- name: postgres
-  temp:
-    medium: memory
-- name: mysql
-  temp:
-    medium: memory
----
-clone:
-  disable: true
-depends_on: []
-image_pull_secrets:
-- dockerconfigjson
-kind: pipeline
-name: enterprise-test-release-branch
-node:
-  type: no-parallel
-platform:
-  arch: amd64
-  os: linux
-services: []
-steps:
-- commands:
-  - mkdir -p bin
-  - curl -fL -o bin/grabpl https://grafana-downloads.storage.googleapis.com/grafana-build-pipeline/v2.9.41/grabpl
-  - chmod +x bin/grabpl
-  image: byrnedo/alpine-curl:0.1.8
-  name: grabpl
-- commands:
-  - echo $DRONE_RUNNER_NAME
-  image: alpine:3.15
-  name: identify-runner
-- commands:
-  - git clone "https://$${GITHUB_TOKEN}@github.com/grafana/grafana-enterprise.git"
-  - cd grafana-enterprise
-  - git checkout ${DRONE_BRANCH}
-  environment:
-    GITHUB_TOKEN:
-      from_secret: github_token
-  image: grafana/build-container:1.5.4
-  name: clone-enterprise
-- commands:
-  - mv bin/grabpl /tmp/
-  - rmdir bin
-  - mv grafana-enterprise /tmp/
-  - /tmp/grabpl init-enterprise  /tmp/grafana-enterprise
-  - mv /tmp/grafana-enterprise/deployment_tools_config.json deployment_tools_config.json
-  - mkdir bin
-  - mv /tmp/grabpl bin/
-  depends_on:
-  - clone-enterprise
-  environment: {}
-  image: grafana/build-container:1.5.4
-  name: init-enterprise
-- commands:
-  - make gen-go
-  depends_on:
-  - init-enterprise
-  image: grafana/build-container:1.5.4
-  name: wire-install
-- commands:
-  - yarn install --immutable
-  depends_on:
-  - init-enterprise
-  image: grafana/build-container:1.5.4
-  name: yarn-install
-- commands:
-  - ./bin/grabpl gen-version --build-id ${DRONE_BUILD_NUMBER}
-  depends_on:
-  - init-enterprise
-  image: grafana/build-container:1.5.4
-  name: gen-version
-- commands:
-  - |-
-    echo -e "unknwon
-    referer
-    errorstring
-    eror
-    iam
-    wan" > words_to_ignore.txt
-  - codespell -I words_to_ignore.txt docs/
-  - rm words_to_ignore.txt
-  image: grafana/build-container:1.5.4
-  name: codespell
-- commands:
-  - ./bin/grabpl lint-backend --edition enterprise
-  depends_on:
-  - wire-install
-  environment:
-    CGO_ENABLED: "1"
-  image: grafana/build-container:1.5.4
-  name: lint-backend
-- commands:
-  - yarn run prettier:check
-  - yarn run lint
-  - yarn run i18n:compile
-  - yarn run typecheck
-  depends_on:
-  - yarn-install
-  environment:
-    TEST_MAX_WORKERS: 50%
-  image: grafana/build-container:1.5.4
-  name: lint-frontend
-- commands:
-  - ./bin/grabpl test-backend --edition enterprise
-  depends_on:
-  - wire-install
-  image: grafana/build-container:1.5.4
-  name: test-backend
-- commands:
-  - ./bin/grabpl integration-tests --edition enterprise
-  depends_on:
-  - wire-install
-  image: grafana/build-container:1.5.4
-  name: test-backend-integration
-- commands:
-  - yarn run ci:test-frontend
-  depends_on:
-  - yarn-install
-  environment:
-    TEST_MAX_WORKERS: 50%
-  image: grafana/build-container:1.5.4
-  name: test-frontend
-- commands:
-  - ./bin/grabpl lint-backend --edition enterprise2
-  depends_on:
-  - wire-install
-  environment:
-    CGO_ENABLED: "1"
-  image: grafana/build-container:1.5.4
-  name: lint-backend-enterprise2
-- commands:
-  - ./bin/grabpl test-backend --edition enterprise2
-  depends_on:
-  - wire-install
-  image: grafana/build-container:1.5.4
-  name: test-backend-enterprise2
-- commands:
-  - ./bin/grabpl integration-tests --edition enterprise2
-  depends_on:
-  - wire-install
-  image: grafana/build-container:1.5.4
-  name: test-backend-integration-enterprise2
-trigger:
-  ref:
-  - refs/heads/v[0-9]*
-type: docker
-volumes:
-- host:
-    path: /var/run/docker.sock
-  name: docker
----
-clone:
-  disable: true
-depends_on: []
-image_pull_secrets:
-- dockerconfigjson
-kind: pipeline
-name: enterprise-integration-tests-release-branch
-node:
-  type: no-parallel
-platform:
-  arch: amd64
-  os: linux
-services:
-- environment:
-    PGDATA: /var/lib/postgresql/data/pgdata
-    POSTGRES_DB: grafanatest
-    POSTGRES_PASSWORD: grafanatest
-    POSTGRES_USER: grafanatest
-  image: postgres:12.3-alpine
-  name: postgres
-  volumes:
-  - name: postgres
-    path: /var/lib/postgresql/data/pgdata
-- environment:
-    MYSQL_DATABASE: grafana_tests
-    MYSQL_PASSWORD: password
-    MYSQL_ROOT_PASSWORD: rootpass
-    MYSQL_USER: grafana
-  image: mysql:5.6.48
-  name: mysql
-  volumes:
-  - name: mysql
-    path: /var/lib/mysql
-- environment: {}
-  image: redis:6.2.1-alpine
-  name: redis
-- environment: {}
-  image: memcached:1.6.9-alpine
-  name: memcached
-steps:
-- commands:
-  - mkdir -p bin
-  - curl -fL -o bin/grabpl https://grafana-downloads.storage.googleapis.com/grafana-build-pipeline/v2.9.41/grabpl
-  - chmod +x bin/grabpl
-  image: byrnedo/alpine-curl:0.1.8
-  name: grabpl
-- commands:
-  - echo $DRONE_RUNNER_NAME
-  image: alpine:3.15
-  name: identify-runner
-- commands:
-  - git clone "https://$${GITHUB_TOKEN}@github.com/grafana/grafana-enterprise.git"
-  - cd grafana-enterprise
-  - git checkout ${DRONE_BRANCH}
-  environment:
-    GITHUB_TOKEN:
-      from_secret: github_token
-  image: grafana/build-container:1.5.4
-  name: clone-enterprise
-- commands:
-  - mv bin/grabpl /tmp/
-  - rmdir bin
-  - mv grafana-enterprise /tmp/
-  - /tmp/grabpl init-enterprise  /tmp/grafana-enterprise
-  - mv /tmp/grafana-enterprise/deployment_tools_config.json deployment_tools_config.json
-  - mkdir bin
-  - mv /tmp/grabpl bin/
-  depends_on:
-  - clone-enterprise
-  environment: {}
-  image: grafana/build-container:1.5.4
-  name: init-enterprise
-- commands:
-  - apt-get update
-  - apt-get install -yq postgresql-client
-  - dockerize -wait tcp://postgres:5432 -timeout 120s
-  - psql -p 5432 -h postgres -U grafanatest -d grafanatest -f devenv/docker/blocks/postgres_tests/setup.sql
-  - go clean -testcache
-  - ./bin/grabpl integration-tests --database postgres
-  depends_on:
-  - init-enterprise
-  environment:
-    GRAFANA_TEST_DB: postgres
-    PGPASSWORD: grafanatest
-    POSTGRES_HOST: postgres
-  image: grafana/build-container:1.5.4
-  name: postgres-integration-tests
-- commands:
-  - apt-get update
-  - apt-get install -yq default-mysql-client
-  - dockerize -wait tcp://mysql:3306 -timeout 120s
-  - cat devenv/docker/blocks/mysql_tests/setup.sql | mysql -h mysql -P 3306 -u root
-    -prootpass
-  - go clean -testcache
-  - ./bin/grabpl integration-tests --database mysql
-  depends_on:
-  - init-enterprise
-  environment:
-    GRAFANA_TEST_DB: mysql
-    MYSQL_HOST: mysql
-  image: grafana/build-container:1.5.4
-  name: mysql-integration-tests
-- commands:
-  - dockerize -wait tcp://redis:6379/0 -timeout 120s
-  - ./bin/grabpl integration-tests
-  depends_on:
-  - init-enterprise
-  environment:
-    REDIS_URL: redis://redis:6379/0
-  image: grafana/build-container:1.5.4
-  name: redis-integration-tests
-- commands:
-  - dockerize -wait tcp://memcached:11211 -timeout 120s
-  - ./bin/grabpl integration-tests
-  depends_on:
-  - init-enterprise
-  environment:
-    MEMCACHED_HOSTS: memcached:11211
-  image: grafana/build-container:1.5.4
-  name: memcached-integration-tests
-trigger:
-  ref:
-  - refs/heads/v[0-9]*
-type: docker
-volumes:
-- host:
-    path: /var/run/docker.sock
-  name: docker
-- name: postgres
-  temp:
-    medium: memory
-- name: mysql
-  temp:
-    medium: memory
----
-clone:
-  disable: true
-depends_on:
-- enterprise-build-e2e-publish-release-branch
-- enterprise-test-release-branch
-- enterprise-integration-tests-release-branch
-image_pull_secrets:
-- dockerconfigjson
-kind: pipeline
-name: enterprise-windows-release-branch
-platform:
-  arch: amd64
-  os: windows
-  version: "1809"
-services: []
-steps:
-- commands:
-  - echo $env:DRONE_RUNNER_NAME
-  image: mcr.microsoft.com/windows:1809
-  name: identify-runner
-- commands:
-  - $$ProgressPreference = "SilentlyContinue"
-  - Invoke-WebRequest https://grafana-downloads.storage.googleapis.com/grafana-build-pipeline/v2.9.41/windows/grabpl.exe
-    -OutFile grabpl.exe
-  - git clone "https://$$env:GITHUB_TOKEN@github.com/grafana/grafana-enterprise.git"
-  - cd grafana-enterprise
-  - git checkout $$env:DRONE_BRANCH
-  environment:
-    GITHUB_TOKEN:
-      from_secret: github_token
-  image: grafana/ci-wix:0.1.1
-  name: clone
-- commands:
-  - cp -r grafana-enterprise C:\App\grafana-enterprise
-  - rm -r -force grafana-enterprise
-  - cp grabpl.exe C:\App\grabpl.exe
-  - rm -force grabpl.exe
-  - C:\App\grabpl.exe init-enterprise --github-token $$env:GITHUB_TOKEN C:\App\grafana-enterprise
-  - cp C:\App\grabpl.exe grabpl.exe
-  depends_on:
-  - clone
-  environment:
-    GITHUB_TOKEN:
-      from_secret: github_token
-  image: grafana/ci-wix:0.1.1
-  name: windows-init
-- commands:
-  - $$gcpKey = $$env:GCP_KEY
-  - '[System.Text.Encoding]::UTF8.GetString([System.Convert]::FromBase64String($$gcpKey))
-    > gcpkey.json'
-  - dos2unix gcpkey.json
-  - gcloud auth activate-service-account --key-file=gcpkey.json
-  - rm gcpkey.json
-  - cp C:\App\nssm-2.24.zip .
-  depends_on:
-  - windows-init
-  environment:
-    GCP_KEY:
-      from_secret: gcp_key
-    GITHUB_TOKEN:
-      from_secret: github_token
-    PRERELEASE_BUCKET:
-      from_secret: prerelease_bucket
-  image: grafana/ci-wix:0.1.1
-  name: build-windows-installer
-trigger:
-  ref:
-  - refs/heads/v[0-9]*
-type: docker
-volumes:
-- host:
-    path: /var/run/docker.sock
-  name: docker
----
-kind: pipeline
-name: scan-grafana/grafana:latest-image
-platform:
-  arch: amd64
-  os: linux
-steps:
-- commands:
-  - trivy --exit-code 0 --severity UNKNOWN,LOW,MEDIUM grafana/grafana:latest
-  image: aquasec/trivy:0.21.0
-  name: scan-unkown-low-medium-vulnerabilities
-- commands:
-  - trivy --exit-code 1 --severity HIGH,CRITICAL grafana/grafana:latest
-  image: aquasec/trivy:0.21.0
-  name: scan-high-critical-vulnerabilities
-- image: plugins/slack
-  name: slack-notify-failure
-  settings:
-    channel: grafana-backend-ops
-    template: 'Nightly docker image scan job for grafana/grafana:latest failed: {{build.link}}'
-    webhook:
-      from_secret: slack_webhook_backend
-  when:
-    status: failure
-trigger:
-  cron: nightly
-  event: cron
-type: docker
----
-kind: pipeline
-name: scan-grafana/grafana:main-image
-platform:
-  arch: amd64
-  os: linux
-steps:
-- commands:
-  - trivy --exit-code 0 --severity UNKNOWN,LOW,MEDIUM grafana/grafana:main
-  image: aquasec/trivy:0.21.0
-  name: scan-unkown-low-medium-vulnerabilities
-- commands:
-  - trivy --exit-code 1 --severity HIGH,CRITICAL grafana/grafana:main
-  image: aquasec/trivy:0.21.0
-  name: scan-high-critical-vulnerabilities
-- image: plugins/slack
-  name: slack-notify-failure
-  settings:
-    channel: grafana-backend-ops
-    template: 'Nightly docker image scan job for grafana/grafana:main failed: {{build.link}}'
-    webhook:
-      from_secret: slack_webhook_backend
-  when:
-    status: failure
-trigger:
-  cron: nightly
-  event: cron
-type: docker
----
-kind: pipeline
-name: scan-grafana/grafana:latest-ubuntu-image
-platform:
-  arch: amd64
-  os: linux
-steps:
-- commands:
-  - trivy --exit-code 0 --severity UNKNOWN,LOW,MEDIUM grafana/grafana:latest-ubuntu
-  image: aquasec/trivy:0.21.0
-  name: scan-unkown-low-medium-vulnerabilities
-- commands:
-  - trivy --exit-code 1 --severity HIGH,CRITICAL grafana/grafana:latest-ubuntu
-  image: aquasec/trivy:0.21.0
-  name: scan-high-critical-vulnerabilities
-- image: plugins/slack
-  name: slack-notify-failure
-  settings:
-    channel: grafana-backend-ops
-    template: 'Nightly docker image scan job for grafana/grafana:latest-ubuntu failed:
-      {{build.link}}'
-    webhook:
-      from_secret: slack_webhook_backend
-  when:
-    status: failure
-trigger:
-  cron: nightly
-  event: cron
-type: docker
----
-kind: pipeline
-name: scan-grafana/grafana:main-ubuntu-image
-platform:
-  arch: amd64
-  os: linux
-steps:
-- commands:
-  - trivy --exit-code 0 --severity UNKNOWN,LOW,MEDIUM grafana/grafana:main-ubuntu
-  image: aquasec/trivy:0.21.0
-  name: scan-unkown-low-medium-vulnerabilities
-- commands:
-  - trivy --exit-code 1 --severity HIGH,CRITICAL grafana/grafana:main-ubuntu
-  image: aquasec/trivy:0.21.0
-  name: scan-high-critical-vulnerabilities
-- image: plugins/slack
-  name: slack-notify-failure
-  settings:
-    channel: grafana-backend-ops
-    template: 'Nightly docker image scan job for grafana/grafana:main-ubuntu failed:
-      {{build.link}}'
-    webhook:
-      from_secret: slack_webhook_backend
-  when:
-    status: failure
-trigger:
-  cron: nightly
-  event: cron
-type: docker
----
-get:
-  name: .dockerconfigjson
-  path: secret/data/common/gcr
-kind: secret
-name: dockerconfigjson
----
->>>>>>> d451d026
 get:
   name: pat
   path: infra/data/ci/github/grafanabot
@@ -4596,10 +688,6 @@
 name: secret
 ---
 kind: signature
-<<<<<<< HEAD
-hmac: e7b373b09fa6482d95107838bf0016e0e67557f8fe5d2974cba6ed43990b822f
-=======
 hmac: 6f77e9f096880adceaf04b4235d20e1c73b26534da4965a797f30fb30ccbb114
->>>>>>> d451d026
 
 ...
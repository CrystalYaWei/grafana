<<<<<<< HEAD
import React, { createRef } from 'react';
=======
import { TraceData, TraceSpanData } from '@jaegertracing/jaeger-ui-components/src/types/trace';
>>>>>>> 1c977281
import { render, prettyDOM, screen } from '@testing-library/react';
import userEvent from '@testing-library/user-event';
import React from 'react';
import { Provider } from 'react-redux';

import { DataFrame, MutableDataFrame, getDefaultTimeRange, LoadingState } from '@grafana/data';
import { setDataSourceSrv } from '@grafana/runtime';
import { ExploreId } from 'app/types';

import { configureStore } from '../../../store/configureStore';

import { TraceView } from './TraceView';
import { transformDataFrames } from './utils/transform';
<<<<<<< HEAD
import userEvent from '@testing-library/user-event';
import { TopOfViewRefType } from '@jaegertracing/jaeger-ui-components/src/TraceTimelineViewer/VirtualizedTraceView';
=======
>>>>>>> 1c977281

function getTraceView(frames: DataFrame[]) {
  const store = configureStore();
  const mockPanelData = {
    state: LoadingState.Done,
    series: [],
    timeRange: getDefaultTimeRange(),
  };
  const topOfViewRef = createRef<HTMLDivElement>();

  const traceView = (
    <Provider store={store}>
      <TraceView
        exploreId={ExploreId.left}
        dataFrames={frames}
        splitOpenFn={() => {}}
        traceProp={transformDataFrames(frames[0])!}
        search=""
        focusedSpanIdForSearch=""
        queryResponse={mockPanelData}
        datasource={undefined}
        topOfViewRef={topOfViewRef}
        topOfViewRefType={TopOfViewRefType.Explore}
      />
    </Provider>
  );
  return traceView;
}

function renderTraceView(frames = [frameOld]) {
  const { container, baseElement } = render(getTraceView(frames));

  return {
    header: container.children[0],
    timeline: container.children[1],
    container,
    baseElement,
  };
}

function renderTraceViewNew() {
  return renderTraceView([frameNew]);
}

describe('TraceView', () => {
  beforeAll(() => {
    setDataSourceSrv({
      getInstanceSettings() {
        return undefined;
      },
    } as any);
  });

  it('renders TraceTimelineViewer', () => {
    const { timeline, header } = renderTraceView();
    expect(timeline).toBeDefined();
    expect(header).toBeDefined();
  });

  it('renders TraceTimelineViewer with new format', () => {
    const { timeline, header } = renderTraceViewNew();
    expect(timeline).toBeDefined();
    expect(header).toBeDefined();
  });

  it('renders renders the same for old and new format', () => {
    const { baseElement } = renderTraceViewNew();
    const { baseElement: baseElementOld } = renderTraceView();
    expect(prettyDOM(baseElement)).toEqual(prettyDOM(baseElementOld));
  });

  it('only renders noDataMsg on missing trace', () => {
    // Simulating Explore's access to empty response data
    const { container } = renderTraceView([]);
    expect(container.childNodes.length === 1).toBeTruthy();
  });

  it('toggles detailState', async () => {
    renderTraceViewNew();
    expect(screen.queryByText(/Tags/)).toBeFalsy();
    const spanView = screen.getAllByText('', { selector: 'div[data-test-id="span-view"]' })[0];
    await userEvent.click(spanView);
    expect(screen.queryByText(/Tags/)).toBeTruthy();

    await userEvent.click(spanView);
    screen.debug(screen.queryAllByText(/Tags/));
    expect(screen.queryByText(/Tags/)).toBeFalsy();
  });

  it('shows timeline ticks', () => {
    renderTraceViewNew();
    function ticks() {
      return screen.getByText('', { selector: 'div[data-test-id="TimelineHeaderRow"]' }).children[1].children[1]
        .textContent;
    }
    expect(ticks()).toBe('0μs274.5μs549μs823.5μs1.1ms');
  });

  it('correctly shows processes for each span', async () => {
    renderTraceView();
    let table: HTMLElement;
    expect(screen.queryAllByText('', { selector: 'div[data-test-id="span-view"]' }).length).toBe(3);

    const firstSpan = screen.getAllByText('', { selector: 'div[data-test-id="span-view"]' })[0];
    await userEvent.click(firstSpan);
    await userEvent.click(screen.getByText(/Process/));
    table = screen.getByText('', { selector: 'div[data-test-id="KeyValueTable"]' });
    expect(table.innerHTML).toContain('client-uuid-1');
    await userEvent.click(firstSpan);

    const secondSpan = screen.getAllByText('', { selector: 'div[data-test-id="span-view"]' })[1];
    await userEvent.click(secondSpan);
    await userEvent.click(screen.getByText(/Process/));
    table = screen.getByText('', { selector: 'div[data-test-id="KeyValueTable"]' });
    expect(table.innerHTML).toContain('client-uuid-2');
    await userEvent.click(secondSpan);

    const thirdSpan = screen.getAllByText('', { selector: 'div[data-test-id="span-view"]' })[2];
    await userEvent.click(thirdSpan);
    await userEvent.click(screen.getByText(/Process/));
    table = screen.getByText('', { selector: 'div[data-test-id="KeyValueTable"]' });
    expect(table.innerHTML).toContain('client-uuid-3');
  });

  it('resets detail view for new trace with the identical spanID', async () => {
    const { rerender } = render(getTraceView([frameOld]));
    const span = screen.getAllByText('', { selector: 'div[data-test-id="span-view"]' })[2];
    await userEvent.click(span);
    //Process is in detail view
    expect(screen.getByText(/Process/)).toBeInTheDocument();

    rerender(getTraceView([frameNew]));
    expect(screen.queryByText(/Process/)).not.toBeInTheDocument();
  });
});

const response: TraceData & { spans: TraceSpanData[] } = {
  traceID: '1ed38015486087ca',
  spans: [
    {
      traceID: '1ed38015486087ca',
      spanID: '1ed38015486087ca',
      flags: 1,
      operationName: 'HTTP POST - api_prom_push',
      references: [] as any,
      startTime: 1585244579835187,
      duration: 1098,
      tags: [
        { key: 'sampler.type', type: 'string', value: 'const' },
        { key: 'sampler.param', type: 'bool', value: true },
        { key: 'span.kind', type: 'string', value: 'server' },
        { key: 'http.method', type: 'string', value: 'POST' },
        { key: 'http.url', type: 'string', value: '/api/prom/push' },
        { key: 'component', type: 'string', value: 'net/http' },
        { key: 'http.status_code', type: 'int64', value: 204 },
        { key: 'internal.span.format', type: 'string', value: 'proto' },
      ],
      logs: [
        {
          timestamp: 1585244579835229,
          fields: [{ key: 'event', type: 'string', value: 'util.ParseProtoRequest[start reading]' }],
        },
        {
          timestamp: 1585244579835241,
          fields: [
            { key: 'event', type: 'string', value: 'util.ParseProtoRequest[decompress]' },
            { key: 'size', type: 'int64', value: 315 },
          ],
        },
        {
          timestamp: 1585244579835245,
          fields: [
            { key: 'event', type: 'string', value: 'util.ParseProtoRequest[unmarshal]' },
            { key: 'size', type: 'int64', value: 446 },
          ],
        },
      ],
      processID: '1ed38015486087ca',
      warnings: null as any,
    },
    {
      traceID: '1ed38015486087ca',
      spanID: '3fb050342773d333',
      flags: 1,
      operationName: '/logproto.Pusher/Push',
      references: [{ refType: 'CHILD_OF', traceID: '1ed38015486087ca', spanID: '1ed38015486087ca' }],
      startTime: 1585244579835341,
      duration: 921,
      tags: [
        { key: 'span.kind', type: 'string', value: 'client' },
        { key: 'component', type: 'string', value: 'gRPC' },
        { key: 'internal.span.format', type: 'string', value: 'proto' },
      ],
      logs: [],
      processID: '3fb050342773d333',
      warnings: null,
    },
    {
      traceID: '1ed38015486087ca',
      spanID: '35118c298fc91f68',
      flags: 1,
      operationName: '/logproto.Pusher/Push',
      references: [{ refType: 'CHILD_OF', traceID: '1ed38015486087ca', spanID: '3fb050342773d333' }],
      startTime: 1585244579836040,
      duration: 36,
      tags: [
        { key: 'span.kind', type: 'string', value: 'server' },
        { key: 'component', type: 'string', value: 'gRPC' },
        { key: 'internal.span.format', type: 'string', value: 'proto' },
      ],
      logs: [] as any,
      processID: '35118c298fc91f68',
      warnings: null as any,
    },
  ],
  processes: {
    '1ed38015486087ca': {
      serviceName: 'loki-all',
      tags: [
        { key: 'client-uuid', type: 'string', value: 'client-uuid-1' },
        { key: 'hostname', type: 'string', value: '0080b530fae3' },
        { key: 'ip', type: 'string', value: '172.18.0.6' },
        { key: 'jaeger.version', type: 'string', value: 'Go-2.20.1' },
      ],
    },
    '3fb050342773d333': {
      serviceName: 'loki-all',
      tags: [
        { key: 'client-uuid', type: 'string', value: 'client-uuid-2' },
        { key: 'hostname', type: 'string', value: '0080b530fae3' },
        { key: 'ip', type: 'string', value: '172.18.0.6' },
        { key: 'jaeger.version', type: 'string', value: 'Go-2.20.1' },
      ],
    },
    '35118c298fc91f68': {
      serviceName: 'loki-all',
      tags: [
        { key: 'client-uuid', type: 'string', value: 'client-uuid-3' },
        { key: 'hostname', type: 'string', value: '0080b530fae3' },
        { key: 'ip', type: 'string', value: '172.18.0.6' },
        { key: 'jaeger.version', type: 'string', value: 'Go-2.20.1' },
      ],
    },
  },
  warnings: null as any,
};

export const frameOld = new MutableDataFrame({
  fields: [
    {
      name: 'trace',
      values: [response],
    },
  ],
  meta: {
    preferredVisualisationType: 'trace',
  },
});

const frameNew = new MutableDataFrame({
  fields: [
    { name: 'traceID', values: ['1ed38015486087ca', '1ed38015486087ca', '1ed38015486087ca'] },
    { name: 'spanID', values: ['1ed38015486087ca', '3fb050342773d333', '35118c298fc91f68'] },
    { name: 'parentSpanID', values: [undefined, '1ed38015486087ca', '3fb050342773d333'] },
    { name: 'operationName', values: ['HTTP POST - api_prom_push', '/logproto.Pusher/Push', '/logproto.Pusher/Push'] },
    { name: 'serviceName', values: ['loki-all', 'loki-all', 'loki-all'] },
    {
      name: 'serviceTags',
      values: [
        [
          { key: 'client-uuid', value: '2a59d08899ef6a8a' },
          { key: 'hostname', value: '0080b530fae3' },
          { key: 'ip', value: '172.18.0.6' },
          { key: 'jaeger.version', value: 'Go-2.20.1' },
        ],
        [
          { key: 'client-uuid', value: '2a59d08899ef6a8a' },
          { key: 'hostname', value: '0080b530fae3' },
          { key: 'ip', value: '172.18.0.6' },
          { key: 'jaeger.version', value: 'Go-2.20.1' },
        ],
        [
          { key: 'client-uuid', value: '2a59d08899ef6a8a' },
          { key: 'hostname', value: '0080b530fae3' },
          { key: 'ip', value: '172.18.0.6' },
          { key: 'jaeger.version', value: 'Go-2.20.1' },
        ],
      ],
    },
    { name: 'startTime', values: [1585244579835.187, 1585244579835.341, 1585244579836.04] },
    { name: 'duration', values: [1.098, 0.921, 0.036] },
    {
      name: 'logs',
      values: [
        [
          {
            timestamp: 1585244579835.229,
            fields: [{ key: 'event', value: 'util.ParseProtoRequest[start reading]' }],
          },
          {
            timestamp: 1585244579835.241,
            fields: [
              { key: 'event', value: 'util.ParseProtoRequest[decompress]' },
              { key: 'size', value: 315 },
            ],
          },
          {
            timestamp: 1585244579835.245,
            fields: [
              { key: 'event', value: 'util.ParseProtoRequest[unmarshal]' },
              { key: 'size', value: 446 },
            ],
          },
        ],
        [],
        [],
      ],
    },
    {
      name: 'tags',
      values: [
        [
          { key: 'sampler.type', value: 'const' },
          { key: 'sampler.param', value: true },
          { key: 'span.kind', value: 'server' },
          { key: 'http.method', value: 'POST' },
          { key: 'http.url', value: '/api/prom/push' },
          { key: 'component', value: 'net/http' },
          { key: 'http.status_code', value: 204 },
          { key: 'internal.span.format', value: 'proto' },
        ],
        [
          { key: 'span.kind', value: 'client' },
          { key: 'component', value: 'gRPC' },
          { key: 'internal.span.format', value: 'proto' },
        ],
        [
          { key: 'span.kind', value: 'server' },
          { key: 'component', value: 'gRPC' },
          { key: 'internal.span.format', value: 'proto' },
        ],
      ],
    },
    { name: 'warnings', values: [undefined, undefined] },
    { name: 'stackTraces', values: [undefined, undefined] },
  ],
  meta: {
    preferredVisualisationType: 'trace',
  },
});<|MERGE_RESOLUTION|>--- conflicted
+++ resolved
@@ -1,11 +1,8 @@
-<<<<<<< HEAD
-import React, { createRef } from 'react';
-=======
+import { TopOfViewRefType } from '@jaegertracing/jaeger-ui-components/src/TraceTimelineViewer/VirtualizedTraceView';
 import { TraceData, TraceSpanData } from '@jaegertracing/jaeger-ui-components/src/types/trace';
->>>>>>> 1c977281
 import { render, prettyDOM, screen } from '@testing-library/react';
 import userEvent from '@testing-library/user-event';
-import React from 'react';
+import React, { createRef } from 'react';
 import { Provider } from 'react-redux';
 
 import { DataFrame, MutableDataFrame, getDefaultTimeRange, LoadingState } from '@grafana/data';
@@ -16,11 +13,6 @@
 
 import { TraceView } from './TraceView';
 import { transformDataFrames } from './utils/transform';
-<<<<<<< HEAD
-import userEvent from '@testing-library/user-event';
-import { TopOfViewRefType } from '@jaegertracing/jaeger-ui-components/src/TraceTimelineViewer/VirtualizedTraceView';
-=======
->>>>>>> 1c977281
 
 function getTraceView(frames: DataFrame[]) {
   const store = configureStore();

--- conflicted
+++ resolved
@@ -15,11 +15,8 @@
   DEFAULT_DATE_TIME_FORMAT,
   FieldColor,
   FieldColorMode,
-<<<<<<< HEAD
   isSimpleNumberField,
-=======
   FieldConfigSource,
->>>>>>> 816b611e
 } from '@grafana/data';
 
 import { SeriesOptions, GraphOptions } from './types';

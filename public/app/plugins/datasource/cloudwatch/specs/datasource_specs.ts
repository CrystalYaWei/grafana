--- conflicted
+++ resolved
@@ -319,7 +319,6 @@
     });
   });
 
-<<<<<<< HEAD
   it('should caclculate the correct period', function () {
     var hourSec = 60 * 60;
     var daySec = hourSec * 24;
@@ -349,7 +348,8 @@
       let actual = ctx.ds.getPeriod(target, query, options, start, end, now);
       expect(actual).to.be(expected);
     }
-=======
+  });
+
   describeMetricFindQuery('ec2_instance_attribute(us-east-1, Tags.Name, { "tag:team": [ "sysops" ] })', scenario => {
     scenario.setup(() => {
       scenario.requestResponse = {
@@ -382,6 +382,6 @@
       expect(scenario.result[0].text).to.be('Sysops Dev Server');
       expect(scenario.result[1].text).to.be('Sysops Staging Server');
     });
->>>>>>> aa3a737f
-  });
+  });
+
 });
import { cloneDeep, find, isNumber, isObject, isString, first as _first, map as _map } from 'lodash';
import {
  DataFrame,
  DataLink,
  DataQuery,
  DataQueryRequest,
  DataQueryResponse,
  DataSourceApi,
  DataSourceInstanceSettings,
  DateTime,
  dateTime,
  Field,
  getDefaultTimeRange,
  LogRowModel,
  MetricFindValue,
  ScopedVars,
  TimeRange,
  toUtc,
} from '@grafana/data';
import LanguageProvider from './language_provider';
import { ElasticResponse } from './elastic_response';
import { IndexPattern } from './index_pattern';
import { ElasticQueryBuilder } from './query_builder';
import { defaultBucketAgg, hasMetricOfType } from './query_def';
import { BackendSrvRequest, getBackendSrv, getDataSourceSrv } from '@grafana/runtime';
import { getTemplateSrv, TemplateSrv } from 'app/features/templating/template_srv';
import { DataLinkConfig, ElasticsearchOptions, ElasticsearchQuery } from './types';
import { RowContextOptions } from '@grafana/ui/src/components/Logs/LogRowContextProvider';
import { metricAggregationConfig } from './components/QueryEditor/MetricAggregationsEditor/utils';
import {
  isMetricAggregationWithField,
  isPipelineAggregationWithMultipleBucketPaths,
  Logs,
} from './components/QueryEditor/MetricAggregationsEditor/aggregations';
import { bucketAggregationConfig } from './components/QueryEditor/BucketAggregationsEditor/utils';
import {
  BucketAggregation,
  isBucketAggregationWithField,
} from './components/QueryEditor/BucketAggregationsEditor/aggregations';
import { generate, Observable, of, throwError } from 'rxjs';
import { catchError, first, map, mergeMap, skipWhile, throwIfEmpty } from 'rxjs/operators';
import { coerceESVersion, getScriptValue } from './utils';
import { gte, lt, satisfies } from 'semver';

// Those are metadata fields as defined in https://www.elastic.co/guide/en/elasticsearch/reference/current/mapping-fields.html#_identity_metadata_fields.
// custom fields can start with underscores, therefore is not safe to exclude anything that starts with one.
const ELASTIC_META_FIELDS = [
  '_index',
  '_type',
  '_id',
  '_source',
  '_size',
  '_field_names',
  '_ignored',
  '_routing',
  '_meta',
];

export class ElasticDatasource extends DataSourceApi<ElasticsearchQuery, ElasticsearchOptions> {
  basicAuth?: string;
  withCredentials?: boolean;
  url: string;
  name: string;
  index: string;
  timeField: string;
<<<<<<< HEAD
  esVersion: number;
  xpack: boolean;
=======
  esVersion: string;
>>>>>>> 855da805
  interval: string;
  maxConcurrentShardRequests?: number;
  queryBuilder: ElasticQueryBuilder;
  indexPattern: IndexPattern;
  logMessageField?: string;
  logLevelField?: string;
  dataLinks: DataLinkConfig[];
  languageProvider: LanguageProvider;

  constructor(
    instanceSettings: DataSourceInstanceSettings<ElasticsearchOptions>,
    private readonly templateSrv: TemplateSrv = getTemplateSrv()
  ) {
    super(instanceSettings);
    this.basicAuth = instanceSettings.basicAuth;
    this.withCredentials = instanceSettings.withCredentials;
    this.url = instanceSettings.url!;
    this.name = instanceSettings.name;
    this.index = instanceSettings.database ?? '';
    const settingsData = instanceSettings.jsonData || ({} as ElasticsearchOptions);

    this.timeField = settingsData.timeField;
<<<<<<< HEAD
    this.esVersion = settingsData.esVersion;
    this.xpack = Boolean(settingsData.xpack);
=======
    this.esVersion = coerceESVersion(settingsData.esVersion);
>>>>>>> 855da805
    this.indexPattern = new IndexPattern(this.index, settingsData.interval);
    this.interval = settingsData.timeInterval;
    this.maxConcurrentShardRequests = settingsData.maxConcurrentShardRequests;
    this.queryBuilder = new ElasticQueryBuilder({
      timeField: this.timeField,
      esVersion: this.esVersion,
    });
    this.logMessageField = settingsData.logMessageField || '';
    this.logLevelField = settingsData.logLevelField || '';
    this.dataLinks = settingsData.dataLinks || [];

    if (this.logMessageField === '') {
      this.logMessageField = undefined;
    }

    if (this.logLevelField === '') {
      this.logLevelField = undefined;
    }
    this.languageProvider = new LanguageProvider(this);
  }

  private request(
    method: string,
    url: string,
    data?: undefined,
    headers?: BackendSrvRequest['headers']
  ): Observable<any> {
    const options: BackendSrvRequest = {
      url: this.url + '/' + url,
      method,
      data,
      headers,
    };

    if (this.basicAuth || this.withCredentials) {
      options.withCredentials = true;
    }
    if (this.basicAuth) {
      options.headers = {
        Authorization: this.basicAuth,
      };
    }

    return getBackendSrv()
      .fetch<any>(options)
      .pipe(
        map((results) => {
          results.data.$$config = results.config;
          return results.data;
        }),
        catchError((err) => {
          if (err.data) {
            const message = err.data.error?.reason ?? err.data.message ?? 'Unknown error';

            return throwError({
              message: 'Elasticsearch error: ' + message,
              error: err.data.error,
            });
          }

          return throwError(err);
        })
      );
  }

  async importQueries(queries: DataQuery[], originDataSource: DataSourceApi): Promise<ElasticsearchQuery[]> {
    return this.languageProvider.importQueries(queries, originDataSource.meta.id);
  }

  /**
   * Sends a GET request to the specified url on the newest matching and available index.
   *
   * When multiple indices span the provided time range, the request is sent starting from the newest index,
   * and then going backwards until an index is found.
   *
   * @param url the url to query the index on, for example `/_mapping`.
   */
  private get(url: string, range = getDefaultTimeRange()): Observable<any> {
    let indexList = this.indexPattern.getIndexList(range.from, range.to);
    if (!Array.isArray(indexList)) {
      indexList = [this.indexPattern.getIndexForToday()];
    }

    const indexUrlList = indexList.map((index) => index + url);

    return this.requestAllIndices(indexUrlList);
  }

  private requestAllIndices(indexList: string[]): Observable<any> {
    const maxTraversals = 7; // do not go beyond one week (for a daily pattern)
    const listLen = indexList.length;

    return generate(
      0,
      (i) => i < Math.min(listLen, maxTraversals),
      (i) => i + 1
    ).pipe(
      mergeMap((index) => {
        // catch all errors and emit an object with an err property to simplify checks later in the pipeline
        return this.request('GET', indexList[listLen - index - 1]).pipe(catchError((err) => of({ err })));
      }),
      skipWhile((resp) => resp.err && resp.err.status === 404), // skip all requests that fail because missing Elastic index
      throwIfEmpty(() => 'Could not find an available index for this time range.'), // when i === Math.min(listLen, maxTraversals) generate will complete but without emitting any values which means we didn't find a valid index
      first(), // take the first value that isn't skipped
      map((resp) => {
        if (resp.err) {
          throw resp.err; // if there is some other error except 404 then we must throw it
        }

        return resp;
      })
    );
  }

  private post(url: string, data: any): Observable<any> {
    return this.request('POST', url, data, { 'Content-Type': 'application/x-ndjson' });
  }

  annotationQuery(options: any): Promise<any> {
    const annotation = options.annotation;
    const timeField = annotation.timeField || '@timestamp';
    const timeEndField = annotation.timeEndField || null;
    const queryString = annotation.query || '*';
    const tagsField = annotation.tagsField || 'tags';
    const textField = annotation.textField || null;

    const dateRanges = [];
    const rangeStart: any = {};
    rangeStart[timeField] = {
      from: options.range.from.valueOf(),
      to: options.range.to.valueOf(),
      format: 'epoch_millis',
    };
    dateRanges.push({ range: rangeStart });

    if (timeEndField) {
      const rangeEnd: any = {};
      rangeEnd[timeEndField] = {
        from: options.range.from.valueOf(),
        to: options.range.to.valueOf(),
        format: 'epoch_millis',
      };
      dateRanges.push({ range: rangeEnd });
    }

    const queryInterpolated = this.templateSrv.replace(queryString, {}, 'lucene');
    const query = {
      bool: {
        filter: [
          {
            bool: {
              should: dateRanges,
              minimum_should_match: 1,
            },
          },
          {
            query_string: {
              query: queryInterpolated,
            },
          },
        ],
      },
    };

    const data: any = {
      query,
      size: 10000,
    };

    // fields field not supported on ES 5.x
    if (lt(this.esVersion, '5.0.0')) {
      data['fields'] = [timeField, '_source'];
    }

    const header: any = {
      search_type: 'query_then_fetch',
      ignore_unavailable: true,
    };

    // old elastic annotations had index specified on them
    if (annotation.index) {
      header.index = annotation.index;
    } else {
      header.index = this.indexPattern.getIndexList(options.range.from, options.range.to);
    }

    const payload = JSON.stringify(header) + '\n' + JSON.stringify(data) + '\n';

    return this.post('_msearch', payload)
      .pipe(
        map((res) => {
          const list = [];
          const hits = res.responses[0].hits.hits;

          const getFieldFromSource = (source: any, fieldName: any) => {
            if (!fieldName) {
              return;
            }

            const fieldNames = fieldName.split('.');
            let fieldValue = source;

            for (let i = 0; i < fieldNames.length; i++) {
              fieldValue = fieldValue[fieldNames[i]];
              if (!fieldValue) {
                console.log('could not find field in annotation: ', fieldName);
                return '';
              }
            }

            return fieldValue;
          };

          for (let i = 0; i < hits.length; i++) {
            const source = hits[i]._source;
            let time = getFieldFromSource(source, timeField);
            if (typeof hits[i].fields !== 'undefined') {
              const fields = hits[i].fields;
              if (isString(fields[timeField]) || isNumber(fields[timeField])) {
                time = fields[timeField];
              }
            }

            const event: {
              annotation: any;
              time: number;
              timeEnd?: number;
              text: string;
              tags: string | string[];
            } = {
              annotation: annotation,
              time: toUtc(time).valueOf(),
              text: getFieldFromSource(source, textField),
              tags: getFieldFromSource(source, tagsField),
            };

            if (timeEndField) {
              const timeEnd = getFieldFromSource(source, timeEndField);
              if (timeEnd) {
                event.timeEnd = toUtc(timeEnd).valueOf();
              }
            }

            // legacy support for title tield
            if (annotation.titleField) {
              const title = getFieldFromSource(source, annotation.titleField);
              if (title) {
                event.text = title + '\n' + event.text;
              }
            }

            if (typeof event.tags === 'string') {
              event.tags = event.tags.split(',');
            }

            list.push(event);
          }
          return list;
        })
      )
      .toPromise();
  }

  private interpolateLuceneQuery(queryString: string, scopedVars: ScopedVars) {
    // Elasticsearch queryString should always be '*' if empty string
    return this.templateSrv.replace(queryString, scopedVars, 'lucene') || '*';
  }

  interpolateVariablesInQueries(queries: ElasticsearchQuery[], scopedVars: ScopedVars): ElasticsearchQuery[] {
    // We need a separate interpolation format for lucene queries, therefore we first interpolate any
    // lucene query string and then everything else
    const interpolateBucketAgg = (bucketAgg: BucketAggregation): BucketAggregation => {
      if (bucketAgg.type === 'filters') {
        return {
          ...bucketAgg,
          settings: {
            ...bucketAgg.settings,
            filters: bucketAgg.settings?.filters?.map((filter) => ({
              ...filter,
              query: this.interpolateLuceneQuery(filter.query || '', scopedVars),
            })),
          },
        };
      }

      return bucketAgg;
    };

    const expandedQueries = queries.map(
      (query): ElasticsearchQuery => ({
        ...query,
        datasource: this.name,
        query: this.interpolateLuceneQuery(query.query || '', scopedVars),
        bucketAggs: query.bucketAggs?.map(interpolateBucketAgg),
      })
    );

    const finalQueries: ElasticsearchQuery[] = JSON.parse(
      this.templateSrv.replace(JSON.stringify(expandedQueries), scopedVars)
    );

    return finalQueries;
  }

  testDatasource() {
    // validate that the index exist and has date field
    return this.getFields(['date'])
      .pipe(
        mergeMap((dateFields) => {
          const timeField: any = find(dateFields, { text: this.timeField });
          if (!timeField) {
            return of({ status: 'error', message: 'No date field named ' + this.timeField + ' found' });
          }
          return of({ status: 'success', message: 'Index OK. Time field name OK.' });
        }),
        catchError((err) => {
          console.error(err);
          if (err.message) {
            return of({ status: 'error', message: err.message });
          } else {
            return of({ status: 'error', message: err.status });
          }
        })
      )
      .toPromise();
  }

  getQueryHeader(searchType: any, timeFrom?: DateTime, timeTo?: DateTime): string {
    const queryHeader: any = {
      search_type: searchType,
      ignore_unavailable: true,
      index: this.indexPattern.getIndexList(timeFrom, timeTo),
    };

    if (satisfies(this.esVersion, '>=5.6.0 <7.0.0')) {
      queryHeader['max_concurrent_shard_requests'] = this.maxConcurrentShardRequests;
    }

    return JSON.stringify(queryHeader);
  }

  getQueryDisplayText(query: ElasticsearchQuery) {
    // TODO: This might be refactored a bit.
    const metricAggs = query.metrics;
    const bucketAggs = query.bucketAggs;
    let text = '';

    if (query.query) {
      text += 'Query: ' + query.query + ', ';
    }

    text += 'Metrics: ';

    text += metricAggs?.reduce((acc, metric) => {
      const metricConfig = metricAggregationConfig[metric.type];

      let text = metricConfig.label + '(';

      if (isMetricAggregationWithField(metric)) {
        text += metric.field;
      }
      if (isPipelineAggregationWithMultipleBucketPaths(metric)) {
        text += getScriptValue(metric).replace(new RegExp('params.', 'g'), '');
      }
      text += '), ';

      return `${acc} ${text}`;
    }, '');

    text += bucketAggs?.reduce((acc, bucketAgg, index) => {
      const bucketConfig = bucketAggregationConfig[bucketAgg.type];

      let text = '';
      if (index === 0) {
        text += ' Group by: ';
      }

      text += bucketConfig.label + '(';
      if (isBucketAggregationWithField(bucketAgg)) {
        text += bucketAgg.field;
      }

      return `${acc} ${text}), `;
    }, '');

    if (query.alias) {
      text += 'Alias: ' + query.alias;
    }

    return text;
  }

  /**
   * This method checks to ensure the user is running a 5.0+ cluster. This is
   * necessary bacause the query being used for the getLogRowContext relies on the
   * search_after feature.
   */
  showContextToggle(): boolean {
    return gte(this.esVersion, '5.0.0');
  }

  getLogRowContext = async (row: LogRowModel, options?: RowContextOptions): Promise<{ data: DataFrame[] }> => {
    const sortField = row.dataFrame.fields.find((f) => f.name === 'sort');
    const searchAfter = sortField?.values.get(row.rowIndex) || [row.timeEpochMs];
    const sort = options?.direction === 'FORWARD' ? 'asc' : 'desc';

    const header =
      options?.direction === 'FORWARD'
        ? this.getQueryHeader('query_then_fetch', dateTime(row.timeEpochMs))
        : this.getQueryHeader('query_then_fetch', undefined, dateTime(row.timeEpochMs));

    const limit = options?.limit ?? 10;
    const esQuery = JSON.stringify({
      size: limit,
      query: {
        bool: {
          filter: [
            {
              range: {
                [this.timeField]: {
                  [options?.direction === 'FORWARD' ? 'gte' : 'lte']: row.timeEpochMs,
                  format: 'epoch_millis',
                },
              },
            },
          ],
        },
      },
      sort: [{ [this.timeField]: sort }, { _doc: sort }],
      search_after: searchAfter,
    });
    const payload = [header, esQuery].join('\n') + '\n';
    const url = this.getMultiSearchUrl();
    const response = await this.post(url, payload).toPromise();
    const targets: ElasticsearchQuery[] = [{ refId: `${row.dataFrame.refId}`, metrics: [{ type: 'logs', id: '1' }] }];
    const elasticResponse = new ElasticResponse(targets, transformHitsBasedOnDirection(response, sort));
    const logResponse = elasticResponse.getLogs(this.logMessageField, this.logLevelField);
    const dataFrame = _first(logResponse.data);
    if (!dataFrame) {
      return { data: [] };
    }
    /**
     * The LogRowContextProvider requires there is a field in the dataFrame.fields
     * named `ts` for timestamp and `line` for the actual log line to display.
     * Unfortunatly these fields are hardcoded and are required for the lines to
     * be properly displayed. This code just copies the fields based on this.timeField
     * and this.logMessageField and recreates the dataFrame so it works.
     */
    const timestampField = dataFrame.fields.find((f: Field) => f.name === this.timeField);
    const lineField = dataFrame.fields.find((f: Field) => f.name === this.logMessageField);
    if (timestampField && lineField) {
      return {
        data: [
          {
            ...dataFrame,
            fields: [...dataFrame.fields, { ...timestampField, name: 'ts' }, { ...lineField, name: 'line' }],
          },
        ],
      };
    }
    return logResponse;
  };

  query(options: DataQueryRequest<ElasticsearchQuery>): Observable<DataQueryResponse> {
    let payload = '';
    const targets = this.interpolateVariablesInQueries(cloneDeep(options.targets), options.scopedVars);
    const sentTargets: ElasticsearchQuery[] = [];
    let targetsContainsLogsQuery = targets.some((target) => hasMetricOfType(target, 'logs'));

    // add global adhoc filters to timeFilter
    const adhocFilters = this.templateSrv.getAdhocFilters(this.name);

    for (const target of targets) {
      if (target.hide) {
        continue;
      }

      let queryObj;
      if (hasMetricOfType(target, 'logs')) {
        // FIXME: All this logic here should be in the query builder.
        // When moving to the BE-only implementation we should remove this and let the BE
        // Handle this.
        // TODO: defaultBucketAgg creates a dete_histogram aggregation without a field, so it fallbacks to
        // the configured timeField. we should allow people to use a different time field here.
        target.bucketAggs = [defaultBucketAgg()];

        const log = target.metrics?.find((m) => m.type === 'logs') as Logs;
        const limit = log.settings?.limit ? parseInt(log.settings?.limit, 10) : 500;

        target.metrics = [];
        // Setting this for metrics queries that are typed as logs
        queryObj = this.queryBuilder.getLogsQuery(target, limit, adhocFilters, target.query);
      } else {
        if (target.alias) {
          target.alias = this.templateSrv.replace(target.alias, options.scopedVars, 'lucene');
        }

        queryObj = this.queryBuilder.build(target, adhocFilters, target.query);
      }

      const esQuery = JSON.stringify(queryObj);

      const searchType = queryObj.size === 0 && lt(this.esVersion, '5.0.0') ? 'count' : 'query_then_fetch';
      const header = this.getQueryHeader(searchType, options.range.from, options.range.to);
      payload += header + '\n';

      payload += esQuery + '\n';

      sentTargets.push(target);
    }

    if (sentTargets.length === 0) {
      return of({ data: [] });
    }

    // We replace the range here for actual values. We need to replace it together with enclosing "" so that we replace
    // it as an integer not as string with digits. This is because elastic will convert the string only if the time
    // field is specified as type date (which probably should) but can also be specified as integer (millisecond epoch)
    // and then sending string will error out.
    payload = payload.replace(/"\$timeFrom"/g, options.range.from.valueOf().toString());
    payload = payload.replace(/"\$timeTo"/g, options.range.to.valueOf().toString());
    payload = this.templateSrv.replace(payload, options.scopedVars);

    const url = this.getMultiSearchUrl();

    return this.post(url, payload).pipe(
      map((res) => {
        const er = new ElasticResponse(sentTargets, res);

        // TODO: This needs to be revisited, it seems wrong to process ALL the sent queries as logs if only one of them was a log query
        if (targetsContainsLogsQuery) {
          const response = er.getLogs(this.logMessageField, this.logLevelField);
          for (const dataFrame of response.data) {
            enhanceDataFrame(dataFrame, this.dataLinks);
          }
          return response;
        }

        return er.getTimeSeries();
      })
    );
  }

  isMetadataField(fieldName: string) {
    return ELASTIC_META_FIELDS.includes(fieldName);
  }

  // TODO: instead of being a string, this could be a custom type representing all the elastic types
  // FIXME: This doesn't seem to return actual MetricFindValues, we should either change the return type
  // or fix the implementation.
<<<<<<< HEAD
  getFields(type?: string[], range?: TimeRange): Observable<MetricFindValue[]> {
    const typeMap: Record<string, string> = {
      float: 'number',
      double: 'number',
      integer: 'number',
      long: 'number',
      date: 'date',
      date_nanos: 'date',
      string: 'string',
      text: 'string',
      scaled_float: 'number',
      nested: 'nested',
      histogram: 'number',
    };

=======
  getFields(type?: string, range?: TimeRange): Observable<MetricFindValue[]> {
>>>>>>> 855da805
    return this.get('/_mapping', range).pipe(
      map((result) => {
        const shouldAddField = (obj: any, key: string) => {
          if (this.isMetadataField(key)) {
            return false;
          }

          if (!type || type.length === 0) {
            return true;
          }

          // equal query type filter, or via typemap translation
          return type.includes(obj.type) || type.includes(typeMap[obj.type]);
        };

        // Store subfield names: [system, process, cpu, total] -> system.process.cpu.total
        const fieldNameParts: any = [];
        const fields: any = {};

        function getFieldsRecursively(obj: any) {
          for (const key in obj) {
            const subObj = obj[key];

            // Check mapping field for nested fields
            if (isObject(subObj.properties)) {
              fieldNameParts.push(key);
              getFieldsRecursively(subObj.properties);
            }

            if (isObject(subObj.fields)) {
              fieldNameParts.push(key);
              getFieldsRecursively(subObj.fields);
            }

            if (isString(subObj.type)) {
              const fieldName = fieldNameParts.concat(key).join('.');

              // Hide meta-fields and check field type
              if (shouldAddField(subObj, key)) {
                fields[fieldName] = {
                  text: fieldName,
                  type: subObj.type,
                };
              }
            }
          }
          fieldNameParts.pop();
        }

        for (const indexName in result) {
          const index = result[indexName];
          if (index && index.mappings) {
            const mappings = index.mappings;

<<<<<<< HEAD
            if (this.esVersion < 70) {
=======
            if (lt(this.esVersion, '7.0.0')) {
>>>>>>> 855da805
              for (const typeName in mappings) {
                const properties = mappings[typeName].properties;
                getFieldsRecursively(properties);
              }
            } else {
              const properties = mappings.properties;
              getFieldsRecursively(properties);
            }
          }
        }

        // transform to array
        return _map(fields, (value) => {
          return value;
        });
      })
    );
  }

  getTerms(queryDef: any, range = getDefaultTimeRange()): Observable<MetricFindValue[]> {
    const searchType = gte(this.esVersion, '5.0.0') ? 'query_then_fetch' : 'count';
    const header = this.getQueryHeader(searchType, range.from, range.to);
    let esQuery = JSON.stringify(this.queryBuilder.getTermsQuery(queryDef));

    esQuery = esQuery.replace(/\$timeFrom/g, range.from.valueOf().toString());
    esQuery = esQuery.replace(/\$timeTo/g, range.to.valueOf().toString());
    esQuery = header + '\n' + esQuery + '\n';

    const url = this.getMultiSearchUrl();

    return this.post(url, esQuery).pipe(
      map((res) => {
        if (!res.responses[0].aggregations) {
          return [];
        }

        const buckets = res.responses[0].aggregations['1'].buckets;
        return _map(buckets, (bucket) => {
          return {
            text: bucket.key_as_string || bucket.key,
            value: bucket.key,
          };
        });
      })
    );
  }

  getMultiSearchUrl() {
    if (gte(this.esVersion, '7.0.0') && this.maxConcurrentShardRequests) {
      return `_msearch?max_concurrent_shard_requests=${this.maxConcurrentShardRequests}`;
    }

    return '_msearch';
  }

  metricFindQuery(query: string, options?: any): Promise<MetricFindValue[]> {
    const range = options?.range;
    const parsedQuery = JSON.parse(query);
    if (query) {
      if (parsedQuery.find === 'fields') {
        parsedQuery.type = this.templateSrv.replace(parsedQuery.type, {}, 'lucene');
        return this.getFields(parsedQuery.type, range).toPromise();
      }

      if (parsedQuery.find === 'terms') {
        parsedQuery.field = this.templateSrv.replace(parsedQuery.field, {}, 'lucene');
        parsedQuery.query = this.templateSrv.replace(parsedQuery.query || '*', {}, 'lucene');
        return this.getTerms(parsedQuery, range).toPromise();
      }
    }

    return Promise.resolve([]);
  }

  getTagKeys() {
    return this.getFields().toPromise();
  }

  getTagValues(options: any) {
    return this.getTerms({ field: options.key, query: '*' }).toPromise();
  }

  targetContainsTemplate(target: any) {
    if (this.templateSrv.variableExists(target.query) || this.templateSrv.variableExists(target.alias)) {
      return true;
    }

    for (const bucketAgg of target.bucketAggs) {
      if (this.templateSrv.variableExists(bucketAgg.field) || this.objectContainsTemplate(bucketAgg.settings)) {
        return true;
      }
    }

    for (const metric of target.metrics) {
      if (
        this.templateSrv.variableExists(metric.field) ||
        this.objectContainsTemplate(metric.settings) ||
        this.objectContainsTemplate(metric.meta)
      ) {
        return true;
      }
    }

    return false;
  }

  private isPrimitive(obj: any) {
    if (obj === null || obj === undefined) {
      return true;
    }
    if (['string', 'number', 'boolean'].some((type) => type === typeof true)) {
      return true;
    }

    return false;
  }

  private objectContainsTemplate(obj: any) {
    if (!obj) {
      return false;
    }

    for (const key of Object.keys(obj)) {
      if (this.isPrimitive(obj[key])) {
        if (this.templateSrv.variableExists(obj[key])) {
          return true;
        }
      } else if (Array.isArray(obj[key])) {
        for (const item of obj[key]) {
          if (this.objectContainsTemplate(item)) {
            return true;
          }
        }
      } else {
        if (this.objectContainsTemplate(obj[key])) {
          return true;
        }
      }
    }

    return false;
  }
}

/**
 * Modifies dataframe and adds dataLinks from the config.
 * Exported for tests.
 */
export function enhanceDataFrame(dataFrame: DataFrame, dataLinks: DataLinkConfig[]) {
  const dataSourceSrv = getDataSourceSrv();

  if (!dataLinks.length) {
    return;
  }

  for (const field of dataFrame.fields) {
    const dataLinkConfig = dataLinks.find((dataLink) => field.name && field.name.match(dataLink.field));

    if (!dataLinkConfig) {
      continue;
    }

    let link: DataLink;

    if (dataLinkConfig.datasourceUid) {
      const dsSettings = dataSourceSrv.getInstanceSettings(dataLinkConfig.datasourceUid);

      link = {
        title: '',
        url: '',
        internal: {
          query: { query: dataLinkConfig.url },
          datasourceUid: dataLinkConfig.datasourceUid,
          datasourceName: dsSettings?.name ?? 'Data source not found',
        },
      };
    } else {
      link = {
        title: '',
        url: dataLinkConfig.url,
      };
    }

    field.config = field.config || {};
    field.config.links = [...(field.config.links || []), link];
  }
}

function transformHitsBasedOnDirection(response: any, direction: 'asc' | 'desc') {
  if (direction === 'desc') {
    return response;
  }
  const actualResponse = response.responses[0];
  return {
    ...response,
    responses: [
      {
        ...actualResponse,
        hits: {
          ...actualResponse.hits,
          hits: actualResponse.hits.hits.reverse(),
        },
      },
    ],
  };
}<|MERGE_RESOLUTION|>--- conflicted
+++ resolved
@@ -63,12 +63,8 @@
   name: string;
   index: string;
   timeField: string;
-<<<<<<< HEAD
-  esVersion: number;
+  esVersion: string;
   xpack: boolean;
-=======
-  esVersion: string;
->>>>>>> 855da805
   interval: string;
   maxConcurrentShardRequests?: number;
   queryBuilder: ElasticQueryBuilder;
@@ -91,12 +87,8 @@
     const settingsData = instanceSettings.jsonData || ({} as ElasticsearchOptions);
 
     this.timeField = settingsData.timeField;
-<<<<<<< HEAD
-    this.esVersion = settingsData.esVersion;
+    this.esVersion = coerceESVersion(settingsData.esVersion);
     this.xpack = Boolean(settingsData.xpack);
-=======
-    this.esVersion = coerceESVersion(settingsData.esVersion);
->>>>>>> 855da805
     this.indexPattern = new IndexPattern(this.index, settingsData.interval);
     this.interval = settingsData.timeInterval;
     this.maxConcurrentShardRequests = settingsData.maxConcurrentShardRequests;
@@ -647,8 +639,7 @@
   // TODO: instead of being a string, this could be a custom type representing all the elastic types
   // FIXME: This doesn't seem to return actual MetricFindValues, we should either change the return type
   // or fix the implementation.
-<<<<<<< HEAD
-  getFields(type?: string[], range?: TimeRange): Observable<MetricFindValue[]> {
+  getFields(type?: string, range?: TimeRange): Observable<MetricFindValue[]> {
     const typeMap: Record<string, string> = {
       float: 'number',
       double: 'number',
@@ -662,10 +653,6 @@
       nested: 'nested',
       histogram: 'number',
     };
-
-=======
-  getFields(type?: string, range?: TimeRange): Observable<MetricFindValue[]> {
->>>>>>> 855da805
     return this.get('/_mapping', range).pipe(
       map((result) => {
         const shouldAddField = (obj: any, key: string) => {
@@ -720,11 +707,7 @@
           if (index && index.mappings) {
             const mappings = index.mappings;
 
-<<<<<<< HEAD
-            if (this.esVersion < 70) {
-=======
             if (lt(this.esVersion, '7.0.0')) {
->>>>>>> 855da805
               for (const typeName in mappings) {
                 const properties = mappings[typeName].properties;
                 getFieldsRecursively(properties);
